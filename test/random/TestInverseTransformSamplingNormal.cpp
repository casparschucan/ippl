--- conflicted
+++ resolved
@@ -49,11 +49,7 @@
     }
 }
 
-<<<<<<< HEAD
 void get_moments_from_samples(view_type position, int d, int ntotal, const int P, double *moms_p){
-=======
-void MomentsFromSamples(view_type position, int d, int ntotal, const int P, double *moms){
->>>>>>> 64731a7f
     int d_ = d;
     int ntotal_ = ntotal;
     double temp = 0.0;
@@ -64,11 +60,7 @@
     }, Kokkos::Sum<double>(temp));
 
     double mean = temp / ntotal_;
-<<<<<<< HEAD
     moms_p[0] = mean;
-=======
-    moms[0] = mean;
->>>>>>> 64731a7f
 
     for (int p = 1; p < P; p++) {
         temp = 0.0;
@@ -77,11 +69,7 @@
             double myVal = pow(position(i)[d_] - mean, p + 1);
             valL += myVal;
         }, Kokkos::Sum<double>(temp));
-<<<<<<< HEAD
         moms_p[p] = temp / ntotal_;
-=======
-        moms[p] = temp / ntotal_;
->>>>>>> 64731a7f
     }
 }
 
