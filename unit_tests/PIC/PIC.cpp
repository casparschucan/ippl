--- conflicted
+++ resolved
@@ -25,26 +25,20 @@
 
 class PICTest : public ::testing::Test, public MultirankUtils<1, 2, 3, 4, 5, 6> {
 public:
-<<<<<<< HEAD
     template <unsigned Dim>
-    using field_type = ippl::Field<double, Dim>;
+    using mesh_type = ippl::UniformCartesian<double, Dim>;
+
+    template <unsigned Dim>
+    using centering_type = typename mesh_type<Dim>::DefaultCentering;
+
+    template <unsigned Dim>
+    using field_type = ippl::Field<double, Dim, mesh_type<Dim>, centering_type<Dim>>;
 
     template <unsigned Dim>
     using flayout_type = ippl::FieldLayout<Dim>;
 
     template <unsigned Dim>
-    using mesh_type = ippl::UniformCartesian<double, Dim>;
-
-    template <unsigned Dim>
     using playout_type = ippl::ParticleSpatialLayout<double, Dim>;
-=======
-    static constexpr size_t dim = 3;
-    using Mesh_t = ippl::UniformCartesian<double, dim>;
-    using Centering_t = Mesh_t::DefaultCentering;
-    using Field_t = ippl::Field<double, dim, Mesh_t, Centering_t>;
-    using Flayout_t = ippl::FieldLayout<dim>;
-    using Playout_t = ippl::ParticleSpatialLayout<double, dim>;
->>>>>>> 310d6fe5
 
     template <class PLayout>
     struct Bunch : public ippl::ParticleBase<PLayout> {
@@ -59,12 +53,8 @@
         charge_container_type Q;
     };
 
-<<<<<<< HEAD
     template <unsigned Dim>
     using bunch_type = Bunch<playout_type<Dim>>;
-=======
-    typedef Bunch<Playout_t> bunch_type;
->>>>>>> 310d6fe5
 
     PICTest()
         : nParticles(32)
@@ -79,17 +69,9 @@
         args.fill(I);
         auto owned = std::make_from_tuple<ippl::NDIndex<Dim>>(args);
 
-<<<<<<< HEAD
         double dx = 1.0 / double(nPoints);
         ippl::Vector<double, Dim> hx;
         ippl::Vector<double, Dim> origin;
-=======
-        ippl::e_dim_tag domDec[dim];  // Specifies SERIAL, PARALLEL dims
-        for (unsigned int d = 0; d < dim; d++)
-            domDec[d] = ippl::PARALLEL;
-
-        layout_m = Flayout_t(owned, domDec);
->>>>>>> 310d6fe5
 
         ippl::e_dim_tag domDec[Dim];  // Specifies SERIAL, PARALLEL dims
         for (unsigned int d = 0; d < Dim; d++) {
@@ -98,20 +80,12 @@
             origin[d] = 0;
         }
 
-<<<<<<< HEAD
         auto& layout = std::get<Idx>(layouts) = flayout_type<Dim>(owned, domDec);
         auto& mesh = std::get<Idx>(meshes) = mesh_type<Dim>(owned, hx, origin);
 
         std::get<Idx>(fields) = std::make_unique<field_type<Dim>>(mesh, layout);
 
         auto& pl = std::get<Idx>(playouts) = playout_type<Dim>(layout, mesh);
-=======
-        mesh_m = Mesh_t(owned, hx, origin);
-
-        field = std::make_unique<Field_t>(mesh_m, layout_m);
-
-        pl = Playout_t(layout_m, mesh_m);
->>>>>>> 310d6fe5
 
         auto& bunch = std::get<Idx>(bunches) = std::make_unique<bunch_type<Dim>>(pl);
 
@@ -141,7 +115,6 @@
         Kokkos::deep_copy(bunch->R.getView(), R_host);
     }
 
-<<<<<<< HEAD
     PtrCollection<std::shared_ptr, field_type> fields;
     PtrCollection<std::shared_ptr, bunch_type> bunches;
     size_t nParticles;
@@ -151,17 +124,6 @@
 private:
     Collection<flayout_type> layouts;
     Collection<mesh_type> meshes;
-=======
-    std::unique_ptr<Field_t> field;
-    std::unique_ptr<bunch_type> bunch;
-    size_t nParticles;
-    size_t nPoints;
-    Playout_t pl;
-
-private:
-    Flayout_t layout_m;
-    Mesh_t mesh_m;
->>>>>>> 310d6fe5
 };
 
 TEST_F(PICTest, Scatter) {
