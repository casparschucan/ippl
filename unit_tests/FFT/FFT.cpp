--- conflicted
+++ resolved
@@ -156,19 +156,12 @@
             ASSERT_NEAR(error, 0, tol);
         });
 
-<<<<<<< HEAD
-        double max_error = 0.0;
-        MPI_Reduce(&max_error_local, &max_error, 1, MPI_DOUBLE, MPI_MAX, 0,
-                   ippl::Comm->getCommunicator());
-        ASSERT_NEAR(max_error, 0, 1e-13);
-=======
         T max_error           = 0.0;
         MPI_Datatype mpi_data = get_mpi_datatype<T>(max_error);
 
         MPI_Reduce(&max_error_local, &max_error, 1, mpi_data, MPI_MAX, 0,
                    ippl::Comm->getCommunicator());
         ASSERT_NEAR(max_error, 0, tol);
->>>>>>> 6a626426
     }
 
     /*!
