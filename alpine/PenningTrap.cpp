// Penning Trap
//   Usage:
//     srun ./PenningTrap <nx> <ny> <nz> <Np> <Nt> <stype> <lbthres> <ovfactor> --info 10
//     nx       = No. cell-centered points in the x-direction
//     ny       = No. cell-centered points in the y-direction
//     nz       = No. cell-centered points in the z-direction
//     Np       = Total no. of macro-particles in the simulation
//     Nt       = Number of time steps
//     stype    = Field solver type e.g., FFT
//     lbthres  = Load balancing threshold i.e., lbthres*100 is the maximum load imbalance
//                percentage which can be tolerated and beyond which
//                particle load balancing occurs. A value of 0.01 is good for many typical
//                simulations.
//     ovfactor = Over-allocation factor for the buffers used in the communication. Typical
//                values are 1.0, 2.0. Value 1.0 means no over-allocation.
//     Example:
//     srun ./PenningTrap 128 128 128 10000 300 FFT 0.01 1.0 --info 10
//
// Copyright (c) 2021, Sriramkrishnan Muralikrishnan,
// Paul Scherrer Institut, Villigen PSI, Switzerland
// All rights reserved
//
// This file is part of IPPL.
//
// IPPL is free software: you can redistribute it and/or modify
// it under the terms of the GNU General Public License as published by
// the Free Software Foundation, either version 3 of the License, or
// (at your option) any later version.
//
// You should have received a copy of the GNU General Public License
// along with IPPL. If not, see <https://www.gnu.org/licenses/>.
//
#include <Kokkos_Random.hpp>
#include <chrono>
#include <cmath>
#include <iostream>
#include <random>
#include <set>
#include <string>
#include <vector>

#include "Utility/IpplTimings.h"

#include "ChargedParticles.hpp"

template <typename T>
struct Newton1D {
    double tol   = 1e-12;
    int max_iter = 20;
    double pi    = std::acos(-1.0);

    T mu, sigma, u;

    KOKKOS_INLINE_FUNCTION Newton1D() {}

    KOKKOS_INLINE_FUNCTION Newton1D(const T& mu_, const T& sigma_, const T& u_)
        : mu(mu_)
        , sigma(sigma_)
        , u(u_) {}

    KOKKOS_INLINE_FUNCTION ~Newton1D() {}

    KOKKOS_INLINE_FUNCTION T f(T& x) {
        T F;
        F = std::erf((x - mu) / (sigma * std::sqrt(2.0))) - 2 * u + 1;
        return F;
    }

    KOKKOS_INLINE_FUNCTION T fprime(T& x) {
        T Fprime;
        Fprime =
            (1 / sigma) * std::sqrt(2 / pi) * std::exp(-0.5 * (std::pow(((x - mu) / sigma), 2)));
        return Fprime;
    }

    KOKKOS_FUNCTION
    void solve(T& x) {
        int iterations = 0;
        while ((iterations < max_iter) && (std::fabs(f(x)) > tol)) {
            x = x - (f(x) / fprime(x));
            iterations += 1;
        }
    }
};

template <typename T, class GeneratorPool, unsigned Dim>
struct generate_random {
    using view_type  = typename ippl::detail::ViewType<T, 1>::view_type;
    using value_type = typename T::value_type;
    // Output View for the random numbers
    view_type x, v;

    // The GeneratorPool
    GeneratorPool rand_pool;

    T mu, sigma, minU, maxU;

    double pi = std::acos(-1.0);

    // Initialize all members
    generate_random(view_type x_, view_type v_, GeneratorPool rand_pool_, T& mu_, T& sigma_,
                    T& minU_, T& maxU_)
        : x(x_)
        , v(v_)
        , rand_pool(rand_pool_)
        , mu(mu_)
        , sigma(sigma_)
        , minU(minU_)
        , maxU(maxU_) {}

    KOKKOS_INLINE_FUNCTION void operator()(const size_t i) const {
        // Get a random number state from the pool for the active thread
        typename GeneratorPool::generator_type rand_gen = rand_pool.get_state();

        value_type u;
        for (unsigned d = 0; d < Dim; ++d) {
            u       = rand_gen.drand(minU[d], maxU[d]);
            x(i)[d] = (std::sqrt(pi / 2) * (2 * u - 1)) * sigma[d] + mu[d];
            Newton1D<value_type> solver(mu[d], sigma[d], u);
            solver.solve(x(i)[d]);
            v(i)[d] = rand_gen.normal(0.0, 1.0);
        }

        // Give the state back, which will allow another thread to acquire it
        rand_pool.free_state(rand_gen);
    }
};

double CDF(const double& x, const double& mu, const double& sigma) {
    double cdf = 0.5 * (1.0 + std::erf((x - mu) / (sigma * std::sqrt(2))));
    return cdf;
}

KOKKOS_FUNCTION
<<<<<<< HEAD
double PDF(const Vector_t& xvec, const Vector_t& mu, 
             const Vector_t& sigma, const unsigned Dim) {
=======
double PDF(const Vector_t& xvec, const Vector_t& mu, const Vector_t& sigma, const unsigned Dim) {
>>>>>>> 310d6fe5
    double pdf = 1.0;
    double pi  = std::acos(-1.0);

    for (unsigned d = 0; d < Dim; ++d) {
        pdf *= (1.0 / (sigma[d] * std::sqrt(2 * pi)))
               * std::exp(-0.5 * std::pow((xvec[d] - mu[d]) / sigma[d], 2));
    }
    return pdf;
}

const char* TestName = "PenningTrap";

int main(int argc, char* argv[]) {
    Ippl ippl(argc, argv);
    Inform msg("PenningTrap");
    Inform msg2all("PenningTrap", INFORM_ALL_NODES);

    Ippl::Comm->setDefaultOverallocation(std::atof(argv[8]));

    auto start                = std::chrono::high_resolution_clock::now();
    ippl::Vector<int, Dim> nr = {std::atoi(argv[1]), std::atoi(argv[2]), std::atoi(argv[3])};

    static IpplTimings::TimerRef mainTimer           = IpplTimings::getTimer("total");
    static IpplTimings::TimerRef particleCreation    = IpplTimings::getTimer("particlesCreation");
    static IpplTimings::TimerRef dumpDataTimer       = IpplTimings::getTimer("dumpData");
    static IpplTimings::TimerRef PTimer              = IpplTimings::getTimer("pushVelocity");
    static IpplTimings::TimerRef RTimer              = IpplTimings::getTimer("pushPosition");
    static IpplTimings::TimerRef updateTimer         = IpplTimings::getTimer("update");
    static IpplTimings::TimerRef DummySolveTimer     = IpplTimings::getTimer("solveWarmup");
    static IpplTimings::TimerRef SolveTimer          = IpplTimings::getTimer("Solve");
    static IpplTimings::TimerRef domainDecomposition = IpplTimings::getTimer("loadBalance");

    IpplTimings::startTimer(mainTimer);

    size_type totalP      = std::atol(argv[4]);
    const unsigned int nt = std::atoi(argv[5]);

    msg << "Penning Trap " << endl << "nt " << nt << " Np= " << totalP << " grid = " << nr << endl;

    using bunch_type = ChargedParticles<PLayout_t>;

    std::unique_ptr<bunch_type> P;

    ippl::NDIndex<Dim> domain;
    for (unsigned i = 0; i < Dim; i++) {
        domain[i] = ippl::Index(nr[i]);
    }

    ippl::e_dim_tag decomp[Dim];
    for (unsigned d = 0; d < Dim; ++d) {
        decomp[d] = ippl::PARALLEL;
    }

    // create mesh and layout objects for this problem domain
    Vector_t rmin(0.0);
    Vector_t rmax(20.0);
    double dx = rmax[0] / nr[0];
    double dy = rmax[1] / nr[1];
    double dz = rmax[2] / nr[2];

    Vector_t hr        = {dx, dy, dz};
    Vector_t origin    = {rmin[0], rmin[1], rmin[2]};
    unsigned int nrMax = 2048;  // Max grid size in our studies
    double dxFinest    = rmax[0] / nrMax;
    const double dt    = 0.5 * dxFinest;  // size of timestep

    const bool isAllPeriodic = true;
    Mesh_t mesh(domain, hr, origin);
    FieldLayout_t FL(domain, decomp, isAllPeriodic);
    PLayout_t PL(FL, mesh);

    double Q    = -1562.5;
    double Bext = 5.0;
    P           = std::make_unique<bunch_type>(PL, hr, rmin, rmax, decomp, Q);

    P->nr_m = nr;

    Vector_t length = rmax - rmin;

    Vector_st mu, sd;

    for (unsigned d = 0; d < Dim; d++) {
        mu[d] = 0.5 * length[d];
    }
    sd[0] = 0.15 * length[0];
    sd[1] = 0.05 * length[1];
    sd[2] = 0.20 * length[2];

    P->E_m.initialize(mesh, FL);
    P->rho_m.initialize(mesh, FL);

    bunch_type bunchBuffer(PL);

    P->stype_m = argv[6];
    P->initSolver();
    P->time_m                 = 0.0;
    P->loadbalancethreshold_m = std::atof(argv[7]);

    bool isFirstRepartition;

    if ((P->loadbalancethreshold_m != 1.0) && (Ippl::Comm->size() > 1)) {
        msg << "Starting first repartition" << endl;
        IpplTimings::startTimer(domainDecomposition);
        isFirstRepartition             = true;
        const ippl::NDIndex<Dim>& lDom = FL.getLocalNDIndex();
        const int nghost               = P->rho_m.getNghost();
        using mdrange_type             = Kokkos::MDRangePolicy<Kokkos::Rank<3>>;
        auto rhoview                   = P->rho_m.getView();

        Kokkos::parallel_for(
            "Assign initial rho based on PDF",
            mdrange_type({nghost, nghost, nghost},
                         {rhoview.extent(0) - nghost, rhoview.extent(1) - nghost,
                          rhoview.extent(2) - nghost}),
            KOKKOS_LAMBDA(const int i, const int j, const int k) {
                // local to global index conversion
                const size_t ig = i + lDom[0].first() - nghost;
                const size_t jg = j + lDom[1].first() - nghost;
                const size_t kg = k + lDom[2].first() - nghost;
                double x        = (ig + 0.5) * hr[0] + origin[0];
                double y        = (jg + 0.5) * hr[1] + origin[1];
                double z        = (kg + 0.5) * hr[2] + origin[2];

                Vector_t xvec = {x, y, z};

                rhoview(i, j, k) = PDF(xvec, mu, sd, Dim);
            });

        Kokkos::fence();

        P->initializeORB(FL, mesh);
        P->repartition(FL, mesh, bunchBuffer, isFirstRepartition);
        IpplTimings::stopTimer(domainDecomposition);
    }

    msg << "First domain decomposition done" << endl;
    IpplTimings::startTimer(particleCreation);

<<<<<<< HEAD
    typedef ippl::detail::RegionLayout<float, Dim, Mesh_t> RegionLayout_t;
    const RegionLayout_t& RLayout = PL.getRegionLayout();
=======
    typedef ippl::detail::RegionLayout<double, Dim, Mesh_t> RegionLayout_t;
    const RegionLayout_t& RLayout                           = PL.getRegionLayout();
>>>>>>> 310d6fe5
    const typename RegionLayout_t::host_mirror_type Regions = RLayout.gethLocalRegions();
    Vector_st Nr, Dr, minU, maxU;
    int myRank = Ippl::Comm->rank();
    for (unsigned d = 0; d < Dim; ++d) {
        Nr[d] = CDF(Regions(myRank)[d].max(), mu[d], sd[d])
                - CDF(Regions(myRank)[d].min(), mu[d], sd[d]);
        Dr[d]   = CDF(rmax[d], mu[d], sd[d]) - CDF(rmin[d], mu[d], sd[d]);
        minU[d] = CDF(Regions(myRank)[d].min(), mu[d], sd[d]);
        maxU[d] = CDF(Regions(myRank)[d].max(), mu[d], sd[d]);
    }

    double factor             = (Nr[0] * Nr[1] * Nr[2]) / (Dr[0] * Dr[1] * Dr[2]);
    size_type nloc            = (size_type)(factor * totalP);
    size_type Total_particles = 0;

    MPI_Allreduce(&nloc, &Total_particles, 1, MPI_UNSIGNED_LONG, MPI_SUM, Ippl::getComm());

    int rest = (int)(totalP - Total_particles);

    if (Ippl::Comm->rank() < rest)
        ++nloc;

    P->create(nloc);
    Kokkos::Random_XorShift64_Pool<> rand_pool64((size_type)(42 + 100 * Ippl::Comm->rank()));
    Kokkos::parallel_for(nloc,
<<<<<<< HEAD
                         generate_random<Vector_st, Kokkos::Random_XorShift64_Pool<>, Dim>(
                         P->R.getView(), P->P.getView(), rand_pool64, mu, sd, minU, maxU));
=======
                         generate_random<Vector_t, Kokkos::Random_XorShift64_Pool<>, Dim>(
                             P->R.getView(), P->P.getView(), rand_pool64, mu, sd, minU, maxU));
>>>>>>> 310d6fe5

    Kokkos::fence();
    Ippl::Comm->barrier();
    IpplTimings::stopTimer(particleCreation);

    P->q = P->Q_m / totalP;
    msg << "particles created and initial conditions assigned " << endl;
    isFirstRepartition = false;
    // The update after the particle creation is not needed as the
    // particles are generated locally

    IpplTimings::startTimer(DummySolveTimer);
    P->rho_m = 0.0;
    P->solver_mp->solve();
    IpplTimings::stopTimer(DummySolveTimer);

    P->scatterCIC(totalP, 0, hr);

    IpplTimings::startTimer(SolveTimer);
    P->solver_mp->solve();
    IpplTimings::stopTimer(SolveTimer);

    P->gatherCIC();

    IpplTimings::startTimer(dumpDataTimer);
    P->dumpData();
    P->gatherStatistics(totalP);
    // P->dumpLocalDomains(FL, 0);
    IpplTimings::stopTimer(dumpDataTimer);

    double alpha = -0.5 * dt;
    double DrInv = 1.0 / (1 + (std::pow((alpha * Bext), 2)));
    // begin main timestep loop
    msg << "Starting iterations ..." << endl;
    for (unsigned int it = 0; it < nt; it++) {
        // Staggered Leap frog or Boris algorithm as per
        // https://www.sciencedirect.com/science/article/pii/S2590055219300526
        // eqns 4(a)-4(c). Note we don't use the Boris trick here and do
        // the analytical matrix inversion which is not complex in this case.
        // Here, we assume a constant charge-to-mass ratio of -1 for
        // all the particles hence eliminating the need to store mass as
        // an attribute
        // kick
        IpplTimings::startTimer(PTimer);
        auto Rview = P->R.getView();
        auto Pview = P->P.getView();
        auto Eview = P->E.getView();
        double V0  = 30 * rmax[2];
        Kokkos::parallel_for(
            "Kick1", P->getLocalNum(), KOKKOS_LAMBDA(const size_t j) {
                double Eext_x = -(Rview(j)[0] - 0.5 * rmax[0]) * (V0 / (2 * std::pow(rmax[2], 2)));
                double Eext_y = -(Rview(j)[1] - 0.5 * rmax[1]) * (V0 / (2 * std::pow(rmax[2], 2)));
                double Eext_z = (Rview(j)[2] - 0.5 * rmax[2]) * (V0 / (std::pow(rmax[2], 2)));

                Eview(j)[0] += Eext_x;
                Eview(j)[1] += Eext_y;
                Eview(j)[2] += Eext_z;

                Pview(j)[0] += alpha * (Eview(j)[0] + Pview(j)[1] * Bext);
                Pview(j)[1] += alpha * (Eview(j)[1] - Pview(j)[0] * Bext);
                Pview(j)[2] += alpha * Eview(j)[2];
            });
        IpplTimings::stopTimer(PTimer);

        // drift
        IpplTimings::startTimer(RTimer);
        P->R = P->R + dt * P->P;
        IpplTimings::stopTimer(RTimer);

        // Since the particles have moved spatially update them to correct processors
        IpplTimings::startTimer(updateTimer);
        PL.update(*P, bunchBuffer);
        IpplTimings::stopTimer(updateTimer);

        // Domain Decomposition
        if (P->balance(totalP, it + 1)) {
            msg << "Starting repartition" << endl;
            IpplTimings::startTimer(domainDecomposition);
            P->repartition(FL, mesh, bunchBuffer, isFirstRepartition);
            IpplTimings::stopTimer(domainDecomposition);
            // IpplTimings::startTimer(dumpDataTimer);
            // P->dumpLocalDomains(FL, it+1);
            // IpplTimings::stopTimer(dumpDataTimer);
        }

        // scatter the charge onto the underlying grid
        P->scatterCIC(totalP, it + 1, hr);

        // Field solve
        IpplTimings::startTimer(SolveTimer);
        P->solver_mp->solve();
        IpplTimings::stopTimer(SolveTimer);

        // gather E field
        P->gatherCIC();

        // kick
        IpplTimings::startTimer(PTimer);
        auto R2view = P->R.getView();
        auto P2view = P->P.getView();
        auto E2view = P->E.getView();
        Kokkos::parallel_for(
            "Kick2", P->getLocalNum(), KOKKOS_LAMBDA(const size_t j) {
                double Eext_x = -(R2view(j)[0] - 0.5 * rmax[0]) * (V0 / (2 * std::pow(rmax[2], 2)));
                double Eext_y = -(R2view(j)[1] - 0.5 * rmax[1]) * (V0 / (2 * std::pow(rmax[2], 2)));
                double Eext_z = (R2view(j)[2] - 0.5 * rmax[2]) * (V0 / (std::pow(rmax[2], 2)));

                E2view(j)[0] += Eext_x;
                E2view(j)[1] += Eext_y;
                E2view(j)[2] += Eext_z;
                P2view(j)[0] =
                    DrInv
                    * (P2view(j)[0]
                       + alpha
                             * (E2view(j)[0] + P2view(j)[1] * Bext + alpha * Bext * E2view(j)[1]));
                P2view(j)[1] =
                    DrInv
                    * (P2view(j)[1]
                       + alpha
                             * (E2view(j)[1] - P2view(j)[0] * Bext - alpha * Bext * E2view(j)[0]));
                P2view(j)[2] += alpha * E2view(j)[2];
            });
        IpplTimings::stopTimer(PTimer);

        P->time_m += dt;
        IpplTimings::startTimer(dumpDataTimer);
        P->dumpData();
        P->gatherStatistics(totalP);
        IpplTimings::stopTimer(dumpDataTimer);
        msg << "Finished time step: " << it + 1 << " time: " << P->time_m << endl;
    }

    msg << "Penning Trap: End." << endl;
    IpplTimings::stopTimer(mainTimer);
    IpplTimings::print();
    IpplTimings::print(std::string("timing.dat"));
    auto end = std::chrono::high_resolution_clock::now();

    std::chrono::duration<double> time_chrono =
        std::chrono::duration_cast<std::chrono::duration<double>>(end - start);
    std::cout << "Elapsed time: " << time_chrono.count() << std::endl;

    return 0;
}<|MERGE_RESOLUTION|>--- conflicted
+++ resolved
@@ -132,12 +132,7 @@
 }
 
 KOKKOS_FUNCTION
-<<<<<<< HEAD
-double PDF(const Vector_t& xvec, const Vector_t& mu, 
-             const Vector_t& sigma, const unsigned Dim) {
-=======
 double PDF(const Vector_t& xvec, const Vector_t& mu, const Vector_t& sigma, const unsigned Dim) {
->>>>>>> 310d6fe5
     double pdf = 1.0;
     double pi  = std::acos(-1.0);
 
@@ -276,13 +271,8 @@
     msg << "First domain decomposition done" << endl;
     IpplTimings::startTimer(particleCreation);
 
-<<<<<<< HEAD
     typedef ippl::detail::RegionLayout<float, Dim, Mesh_t> RegionLayout_t;
     const RegionLayout_t& RLayout = PL.getRegionLayout();
-=======
-    typedef ippl::detail::RegionLayout<double, Dim, Mesh_t> RegionLayout_t;
-    const RegionLayout_t& RLayout                           = PL.getRegionLayout();
->>>>>>> 310d6fe5
     const typename RegionLayout_t::host_mirror_type Regions = RLayout.gethLocalRegions();
     Vector_st Nr, Dr, minU, maxU;
     int myRank = Ippl::Comm->rank();
@@ -308,13 +298,8 @@
     P->create(nloc);
     Kokkos::Random_XorShift64_Pool<> rand_pool64((size_type)(42 + 100 * Ippl::Comm->rank()));
     Kokkos::parallel_for(nloc,
-<<<<<<< HEAD
                          generate_random<Vector_st, Kokkos::Random_XorShift64_Pool<>, Dim>(
                          P->R.getView(), P->P.getView(), rand_pool64, mu, sd, minU, maxU));
-=======
-                         generate_random<Vector_t, Kokkos::Random_XorShift64_Pool<>, Dim>(
-                             P->R.getView(), P->P.getView(), rand_pool64, mu, sd, minU, maxU));
->>>>>>> 310d6fe5
 
     Kokkos::fence();
     Ippl::Comm->barrier();
