--- conflicted
+++ resolved
@@ -155,7 +155,8 @@
         });
 
         double max_error = 0.0;
-        MPI_Reduce(&max_error_local, &max_error, 1, MPI_DOUBLE, MPI_MAX, 0, ippl::Comm->getCommunicator());
+        MPI_Reduce(&max_error_local, &max_error, 1, MPI_DOUBLE, MPI_MAX, 0,
+                   ippl::Comm->getCommunicator());
         ASSERT_NEAR(max_error, 0, 1e-13);
     }
 
@@ -312,14 +313,10 @@
 int main(int argc, char* argv[]) {
     int success = 1;
     ippl::initialize(argc, argv);
-<<<<<<< HEAD
-    { ::testing::InitGoogleTest(&argc, argv); }
-=======
     {
         ::testing::InitGoogleTest(&argc, argv);
         success = RUN_ALL_TESTS();
     }
->>>>>>> 2419e4fe
     ippl::finalize();
     return success;
 }