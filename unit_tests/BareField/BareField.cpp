--- conflicted
+++ resolved
@@ -98,7 +98,6 @@
         Kokkos::deep_copy(mirrorA, field->getView());
         Kokkos::deep_copy(mirrorB, copy.getView());
 
-<<<<<<< HEAD
         this->template nestedViewLoop<Dim>(
             mirrorA, field->getNghost(), [&]<typename... Idx>(const Idx... args) {
                 if constexpr (std::is_same<TypeParam, double>::value) {
@@ -107,11 +106,6 @@
                     ASSERT_FLOAT_EQ(mirrorA(args...) + 1, mirrorB(args...));
                 }
             });
-=======
-        nestedViewLoop(mirrorA, field->getNghost(), [&]<typename... Idx>(const Idx... args) {
-            ASSERT_DOUBLE_EQ(mirrorA(args...) + 1, mirrorB(args...));
-        });
->>>>>>> e936f944
     };
 
     this->apply(check, this->fields);
@@ -220,17 +214,12 @@
         mirror_type mirror = Kokkos::create_mirror_view(view);
         Kokkos::deep_copy(mirror, view);
 
-<<<<<<< HEAD
         this->template nestedViewLoop<Dim>(mirror, shift, [&]<typename... Idx>(const Idx... args) {
             if constexpr (std::is_same<TypeParam, double>::value) {
                 ASSERT_DOUBLE_EQ(mirror(args...), 10.);
             } else {
                 ASSERT_FLOAT_EQ(mirror(args...), 10.);
             }
-=======
-        nestedViewLoop(mirror, shift, [&]<typename... Idx>(const Idx... args) {
-            ASSERT_DOUBLE_EQ(mirror(args...), 10.);
->>>>>>> e936f944
         });
     };
 
@@ -253,17 +242,12 @@
         mirror_type mirror = Kokkos::create_mirror_view(view);
         Kokkos::deep_copy(mirror, view);
 
-<<<<<<< HEAD
         this->template nestedViewLoop<Dim>(mirror, shift, [&]<typename... Idx>(const Idx... args) {
             if constexpr (std::is_same<TypeParam, double>::value) {
                 ASSERT_DOUBLE_EQ(mirror(args...), 5 * Dim);
             } else {
                 ASSERT_FLOAT_EQ(mirror(args...), 5 * Dim);
             }
-=======
-        nestedViewLoop(mirror, shift, [&]<typename... Idx>(const Idx... args) {
-            ASSERT_DOUBLE_EQ(mirror(args...), 5 * Dim);
->>>>>>> e936f944
         });
     };
 
@@ -299,17 +283,12 @@
         mirror_type mirror = Kokkos::create_mirror_view(view);
         Kokkos::deep_copy(mirror, view);
 
-<<<<<<< HEAD
         this->template nestedViewLoop<Dim>(mirror, shift, [&]<typename... Idx>(const Idx... args) {
             if constexpr (std::is_same<TypeParam, double>::value) {
                 ASSERT_DOUBLE_EQ(mirror(args...), beta);
             } else {
                 ASSERT_FLOAT_EQ(mirror(args...), beta);
             }
-=======
-        nestedViewLoop(mirror, shift, [&]<typename... Idx>(const Idx... args) {
-            ASSERT_DOUBLE_EQ(mirror(args...), beta);
->>>>>>> e936f944
         });
     };
 
@@ -318,9 +297,7 @@
 
 int main(int argc, char* argv[]) {
     ippl::initialize(argc, argv);
-    {
-        ::testing::InitGoogleTest(&argc, argv);
-    }
+    { ::testing::InitGoogleTest(&argc, argv); }
     ippl::finalize();
     return RUN_ALL_TESTS();
 }