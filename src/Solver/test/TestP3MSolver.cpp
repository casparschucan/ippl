//
// TestP3MSolver
// This program tests the P3MSolver with a constant source rho = 2.
// This is for comparison purposes with a reference implementation in ippl_orig.
// I/O output is only enabled when running serially.
//   Usage:
//     srun ./TestP3MSolver <nx> <ny> <nz> --info 5
//     nx = No. cell-centered points in the x-direction
//     ny = No. cell-centered points in the y-direction
//     nz = No. cell-centered points in the z-direction
//
//     Example:
//       srun ./TestP3MSolver 16 16 16 --info 5
//
// Copyright (c) 2023, Sonali Mayani,
// Paul Scherrer Institut, Villigen PSI, Switzerland
// All rights reserved
//
// This file is part of IPPL.
//
// IPPL is free software: you can redistribute it and/or modify
// it under the terms of the GNU General Public License as published by
// the Free Software Foundation, either version 3 of the License, or
// (at your option) any later version.
//
// You should have received a copy of the GNU General Public License
// along with IPPL. If not, see <https://www.gnu.org/licenses/>.
//

#include "Ippl.h"

#include <iostream>

#include "P3MSolver.h"

int main(int argc, char* argv[]) {
    ippl::initialize(argc, argv);
    {
        Inform msg(argv[0]);
        Inform msg2all(argv[0], INFORM_ALL_NODES);

        int ranks = ippl::Comm->size();

        constexpr unsigned int dim = 3;

        using Mesh_t      = ippl::UniformCartesian<double, dim>;
        using Centering_t = Mesh_t::DefaultCentering;

        typedef ippl::Field<double, dim, Mesh_t, Centering_t> Field_t;
        typedef ippl::Vector<double, dim> Vector_t;
        typedef ippl::Field<Vector_t, dim, Mesh_t, Centering_t> VField_t;
        typedef ippl::P3MSolver<VField_t, Field_t> Solver_t;

        // get the gridsize from the user
        ippl::Vector<int, dim> nr = {std::atoi(argv[1]), std::atoi(argv[2]), std::atoi(argv[3])};

        // domain
        ippl::NDIndex<dim> owned;
        for (unsigned i = 0; i < dim; i++) {
            owned[i] = ippl::Index(nr[i]);
        }

        // specifies decomposition; here all dimensions are parallel
        ippl::e_dim_tag decomp[dim];
        for (unsigned int d = 0; d < dim; d++) {
            decomp[d] = ippl::PARALLEL;
        }

        // unit box
        double dx       = 1.0 / nr[0];
        double dy       = 1.0 / nr[1];
        double dz       = 1.0 / nr[2];
        Vector_t hr     = {dx, dy, dz};
        Vector_t origin = {-0.5, -0.5, -0.5};

        Mesh_t mesh(owned, hr, origin);
        ippl::FieldLayout<dim> layout(owned, decomp);

        Field_t field;
        field.initialize(mesh, layout);

        VField_t efield;
        efield.initialize(mesh, layout);

        ippl::ParameterList params;
        params.add("use_heffte_defaults", false);
        params.add("use_pencils", true);
        // params.add("use_reorder", false);
        params.add("use_gpu_aware", true);
        params.add("comm", ippl::a2av);
        params.add("r2c_direction", 0);

<<<<<<< HEAD
        // assign the rho field with 2.0
        typename Field_t::view_type view_rho = field.getView();
=======
    ippl::ParameterList params;
    params.add("use_heffte_defaults", false);
    params.add("use_pencils", true);
    // params.add("use_reorder", false);
    params.add("use_gpu_aware", true);
    params.add("comm", ippl::a2av);
    params.add("r2c_direction", 0);
    params.add("output_type", Solver_t::SOL_AND_GRAD);
>>>>>>> 7f802d8f

        Kokkos::parallel_for(
            "Assign rho field", field.getFieldRangePolicy(),
            KOKKOS_LAMBDA(const int i, const int j, const int k) { view_rho(i, j, k) = 2.0; });

        if (ranks == 1) {
            msg << "Rho: " << endl;
            field.write();
        }

        Solver_t solver(efield, field, params, Solver_t::SOL_AND_GRAD);

<<<<<<< HEAD
        solver.solve();
=======
    Solver_t solver;

    solver.mergeParameters(params);

    solver.setLhs(efield);
    solver.setRhs(field);
>>>>>>> 7f802d8f

        if (ranks == 1) {
            msg << "Computed phi: " << endl;
            field.write();
        }

        if (ranks == 1) {
            msg << "Efield: " << endl;
            efield.write();
        }

        msg << "End of test" << endl;
    }
    ippl::finalize();

    return 0;
}<|MERGE_RESOLUTION|>--- conflicted
+++ resolved
@@ -89,20 +89,10 @@
         params.add("use_gpu_aware", true);
         params.add("comm", ippl::a2av);
         params.add("r2c_direction", 0);
+        params.add("output_type", Solver_t::SOL_AND_GRAD);
 
-<<<<<<< HEAD
         // assign the rho field with 2.0
         typename Field_t::view_type view_rho = field.getView();
-=======
-    ippl::ParameterList params;
-    params.add("use_heffte_defaults", false);
-    params.add("use_pencils", true);
-    // params.add("use_reorder", false);
-    params.add("use_gpu_aware", true);
-    params.add("comm", ippl::a2av);
-    params.add("r2c_direction", 0);
-    params.add("output_type", Solver_t::SOL_AND_GRAD);
->>>>>>> 7f802d8f
 
         Kokkos::parallel_for(
             "Assign rho field", field.getFieldRangePolicy(),
@@ -113,18 +103,14 @@
             field.write();
         }
 
-        Solver_t solver(efield, field, params, Solver_t::SOL_AND_GRAD);
+        Solver_t solver;
 
-<<<<<<< HEAD
+        solver.mergeParameters(params);
+
+        solver.setLhs(efield);
+        solver.setRhs(field);
+
         solver.solve();
-=======
-    Solver_t solver;
-
-    solver.mergeParameters(params);
-
-    solver.setLhs(efield);
-    solver.setRhs(field);
->>>>>>> 7f802d8f
 
         if (ranks == 1) {
             msg << "Computed phi: " << endl;
