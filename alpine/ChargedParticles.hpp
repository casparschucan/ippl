// ChargedParticles header file
//   Defines a particle attribute for charged particles to be used in
//   test programs
//
// Copyright (c) 2021 Paul Scherrer Institut, Villigen PSI, Switzerland
// All rights reserved
//
// This file is part of IPPL.
//
// IPPL is free software: you can redistribute it and/or modify
// it under the terms of the GNU General Public License as published by
// the Free Software Foundation, either version 3 of the License, or
// (at your option) any later version.
//
// You should have received a copy of the GNU General Public License
// along with IPPL. If not, see <https://www.gnu.org/licenses/>.
//

#include "Ippl.h"

#include "Solver/ElectrostaticsCG.h"
#include "Solver/FFTPeriodicPoissonSolver.h"

// some typedefs
template <unsigned Dim = 3, typename T>
using PLayout_t = ippl::ParticleSpatialLayout<T, Dim>;

template <unsigned Dim = 3>
using Mesh_t = ippl::UniformCartesian<double, Dim>;

template <unsigned Dim = 3>
using Centering_t = typename Mesh_t<Dim>::DefaultCentering;

template <unsigned Dim = 3>
using FieldLayout_t = ippl::FieldLayout<Dim>;

template <unsigned Dim = 3, typename T>
using ORB = ippl::OrthogonalRecursiveBisection<T, Dim, Mesh_t<Dim>, Centering_t<Dim>>;

using size_type = ippl::detail::size_type;

template <unsigned Dim = 3, typename T>
using Vector = ippl::Vector<T, Dim>;

template <unsigned Dim = 3, typename T>
using Field = ippl::Field<T, Dim, Mesh_t<Dim>, Centering_t<Dim>>;

template <typename T>
using ParticleAttrib = ippl::ParticleAttrib<T>;

template <unsigned Dim = 3, typename T=double>
using Vector_t = Vector<Dim, T>;

template <unsigned Dim = 3>
using Field_t = Field<double, Dim>;

template <unsigned Dim = 3, typename T=double>
using VField_t = Field<Vector_t<Dim, T>, Dim>;

// heFFTe does not support 1D FFTs, so we switch to CG in the 1D case
<<<<<<< HEAD
template <unsigned Dim = 3, typename T=double>
using Solver_t = std::conditional_t<
    Dim == 1, ippl::ElectrostaticsCG<T, double, Dim, Mesh_t<Dim>, Centering_t<Dim>>,
    ippl::FFTPeriodicPoissonSolver<Vector_t<Dim, T>, double, Dim, Mesh_t<Dim>, Centering_t<Dim>>>;
=======
template <unsigned Dim = 3>
using CGSolver_t = ippl::ElectrostaticsCG<double, double, Dim, Mesh_t<Dim>, Centering_t<Dim>>;

template <unsigned Dim = 3>
using FFTSolver_t =
    ippl::FFTPeriodicPoissonSolver<Vector_t<Dim>, double, Dim, Mesh_t<Dim>, Centering_t<Dim>>;

template <unsigned Dim = 3>
using Solver_t =
    std::conditional_t<Dim == 2 || Dim == 3, std::variant<CGSolver_t<Dim>, FFTSolver_t<Dim>>,
                       std::variant<CGSolver_t<Dim>>>;
>>>>>>> 756b0cb1

const double pi = std::acos(-1.0);

// Test programs have to define this variable for VTK dump purposes
extern const char* TestName;

template<typename T>
void dumpVTK(VField_t<3, T>& E, int nx, int ny, int nz, int iteration, double dx, double dy,
             double dz) {
    typename VField_t<3, T>::view_type::host_mirror_type host_view = E.getHostMirror();

    std::stringstream fname;
    fname << "data/ef_";
    fname << std::setw(4) << std::setfill('0') << iteration;
    fname << ".vtk";

    Kokkos::deep_copy(host_view, E.getView());

    Inform vtkout(NULL, fname.str().c_str(), Inform::OVERWRITE);
    vtkout.precision(10);
    vtkout.setf(std::ios::scientific, std::ios::floatfield);

    // start with header
    vtkout << "# vtk DataFile Version 2.0" << endl;
    vtkout << TestName << endl;
    vtkout << "ASCII" << endl;
    vtkout << "DATASET STRUCTURED_POINTS" << endl;
    vtkout << "DIMENSIONS " << nx + 3 << " " << ny + 3 << " " << nz + 3 << endl;
    vtkout << "ORIGIN " << -dx << " " << -dy << " " << -dz << endl;
    vtkout << "SPACING " << dx << " " << dy << " " << dz << endl;
    vtkout << "CELL_DATA " << (nx + 2) * (ny + 2) * (nz + 2) << endl;

    vtkout << "VECTORS E-Field float" << endl;
    for (int z = 0; z < nz + 2; z++) {
        for (int y = 0; y < ny + 2; y++) {
            for (int x = 0; x < nx + 2; x++) {
                vtkout << host_view(x, y, z)[0] << "\t" << host_view(x, y, z)[1] << "\t"
                       << host_view(x, y, z)[2] << endl;
            }
        }
    }
}

void dumpVTK(Field_t<3>& rho, int nx, int ny, int nz, int iteration, double dx, double dy,
             double dz) {
    typename Field_t<3>::view_type::host_mirror_type host_view = rho.getHostMirror();

    std::stringstream fname;
    fname << "data/scalar_";
    fname << std::setw(4) << std::setfill('0') << iteration;
    fname << ".vtk";

    Kokkos::deep_copy(host_view, rho.getView());

    Inform vtkout(NULL, fname.str().c_str(), Inform::OVERWRITE);
    vtkout.precision(10);
    vtkout.setf(std::ios::scientific, std::ios::floatfield);

    // start with header
    vtkout << "# vtk DataFile Version 2.0" << endl;
    vtkout << TestName << endl;
    vtkout << "ASCII" << endl;
    vtkout << "DATASET STRUCTURED_POINTS" << endl;
    vtkout << "DIMENSIONS " << nx + 3 << " " << ny + 3 << " " << nz + 3 << endl;
    vtkout << "ORIGIN " << -dx << " " << -dy << " " << -dz << endl;
    vtkout << "SPACING " << dx << " " << dy << " " << dz << endl;
    vtkout << "CELL_DATA " << (nx + 2) * (ny + 2) * (nz + 2) << endl;

    vtkout << "SCALARS Rho float" << endl;
    vtkout << "LOOKUP_TABLE default" << endl;
    for (int z = 0; z < nz + 2; z++) {
        for (int y = 0; y < ny + 2; y++) {
            for (int x = 0; x < nx + 2; x++) {
                vtkout << host_view(x, y, z) << endl;
            }
        }
    }
}

template <class PLayout, unsigned Dim = 3, typename T>
class ChargedParticles : public ippl::ParticleBase<PLayout> {
public:
    VField_t<Dim, T> E_m;
    Field_t<Dim> rho_m;
    Field_t<Dim> phi_m;

    typedef ippl::BConds<double, Dim, Mesh_t<Dim>, Centering_t<Dim>> bc_type;
    bc_type allPeriodic;

    // ORB
    ORB<Dim, T> orb;

    Vector<int, Dim> nr_m;

    ippl::e_dim_tag decomp_m[Dim];

    Vector_t<Dim> hr_m;
    Vector_t<Dim> rmin_m;
    Vector_t<Dim> rmax_m;

    std::string stype_m;

<<<<<<< HEAD
    std::shared_ptr<Solver_t<Dim, T>> solver_mp;
=======
    double Q_m;

private:
    Solver_t<Dim> solver_m;
>>>>>>> 756b0cb1

public:
    double time_m;

    double rhoNorm_m;

    unsigned int loadbalancefreq_m;

    double loadbalancethreshold_m;

public:
    ParticleAttrib<double> q;                                        // charge
    typename ippl::ParticleBase<PLayout>::particle_position_type P;  // particle velocity
    typename ippl::ParticleBase<PLayout>::particle_position_type
        E;  // electric field at particle position

    /*
      This constructor is mandatory for all derived classes from
      ParticleBase as the bunch buffer uses this
    */
    ChargedParticles(PLayout& pl)
        : ippl::ParticleBase<PLayout>(pl) {
        registerAttributes();
        setPotentialBCs();
    }

    ChargedParticles(PLayout& pl, Vector_t<Dim> hr, Vector_t<Dim> rmin, Vector_t<Dim> rmax,
                     ippl::e_dim_tag decomp[Dim], double Q, std::string solver)
        : ippl::ParticleBase<PLayout>(pl)
        , hr_m(hr)
        , rmin_m(rmin)
        , rmax_m(rmax)
        , stype_m(solver)
        , Q_m(Q) {
        registerAttributes();
        for (unsigned int i = 0; i < Dim; i++) {
            decomp_m[i] = decomp[i];
        }
        setupBCs();
        setPotentialBCs();
    }

    void setPotentialBCs() {
        // CG requires explicit periodic boundary conditions while the periodic Poisson solver
        // simply assumes them
        if (stype_m == "CG") {
            for (unsigned int i = 0; i < 2 * Dim; ++i) {
                allPeriodic[i] = std::make_shared<
                    ippl::PeriodicFace<double, Dim, Mesh_t<Dim>, Centering_t<Dim>>>(i);
            }
        }
    }

    void registerAttributes() {
        // register the particle attributes
        this->addAttribute(q);
        this->addAttribute(P);
        this->addAttribute(E);
    }

    ~ChargedParticles() {}

    void setupBCs() { setBCAllPeriodic(); }

    void updateLayout(FieldLayout_t<Dim>& fl, Mesh_t<Dim>& mesh,
                      ChargedParticles<PLayout, Dim, T>& buffer, bool& isFirstRepartition) {
        // Update local fields
        static IpplTimings::TimerRef tupdateLayout = IpplTimings::getTimer("updateLayout");
        IpplTimings::startTimer(tupdateLayout);
        this->E_m.updateLayout(fl);
        this->rho_m.updateLayout(fl);
        if (stype_m == "CG") {
            this->phi_m.updateLayout(fl);
            phi_m.setFieldBC(allPeriodic);
        }

        // Update layout with new FieldLayout
        PLayout& layout = this->getLayout();
        layout.updateLayout(fl, mesh);
        IpplTimings::stopTimer(tupdateLayout);
        static IpplTimings::TimerRef tupdatePLayout = IpplTimings::getTimer("updatePB");
        IpplTimings::startTimer(tupdatePLayout);
        if (!isFirstRepartition) {
            layout.update(*this, buffer);
        }
        IpplTimings::stopTimer(tupdatePLayout);
    }

    void initializeFields(Mesh_t<Dim>& mesh, FieldLayout_t<Dim>& fl) {
        E_m.initialize(mesh, fl);
        rho_m.initialize(mesh, fl);
        if (stype_m == "CG") {
            phi_m.initialize(mesh, fl);
            phi_m.setFieldBC(allPeriodic);
        }
    }

    void initializeORB(FieldLayout_t<Dim>& fl, Mesh_t<Dim>& mesh) {
        orb.initialize(fl, mesh, rho_m);
    }

    void repartition(FieldLayout_t<Dim>& fl, Mesh_t<Dim>& mesh,
                     ChargedParticles<PLayout, Dim, T>& buffer, bool& isFirstRepartition) {
        // Repartition the domains
        bool res = orb.binaryRepartition(this->R, fl, isFirstRepartition);

        if (res != true) {
            std::cout << "Could not repartition!" << std::endl;
            return;
        }
        // Update
        this->updateLayout(fl, mesh, buffer, isFirstRepartition);
        if constexpr (Dim == 2 || Dim == 3) {
            if (stype_m == "FFT") {
                std::get<FFTSolver_t<Dim>>(solver_m).setRhs(rho_m);
            }
        }
    }

    bool balance(size_type totalP, const unsigned int nstep) {
        if (std::strcmp(TestName, "UniformPlasmaTest") == 0) {
            return (nstep % loadbalancefreq_m == 0);
        } else {
            int local = 0;
            std::vector<int> res(Ippl::Comm->size());
            double equalPart = (double)totalP / Ippl::Comm->size();
            double dev       = std::abs((double)this->getLocalNum() - equalPart) / totalP;
            if (dev > loadbalancethreshold_m) {
                local = 1;
            }
            MPI_Allgather(&local, 1, MPI_INT, res.data(), 1, MPI_INT, Ippl::getComm());

            for (unsigned int i = 0; i < res.size(); i++) {
                if (res[i] == 1) {
                    return true;
                }
            }
            return false;
        }
    }

    void gatherStatistics(size_type totalP) {
        std::vector<double> imb(Ippl::Comm->size());
        double equalPart = (double)totalP / Ippl::Comm->size();
        double dev       = (std::abs((double)this->getLocalNum() - equalPart) / totalP) * 100.0;
        MPI_Gather(&dev, 1, MPI_DOUBLE, imb.data(), 1, MPI_DOUBLE, 0, Ippl::getComm());

        if (Ippl::Comm->rank() == 0) {
            std::stringstream fname;
            fname << "data/LoadBalance_";
            fname << Ippl::Comm->size();
            fname << ".csv";

            Inform csvout(NULL, fname.str().c_str(), Inform::APPEND);
            csvout.precision(5);
            csvout.setf(std::ios::scientific, std::ios::floatfield);

            if (time_m == 0.0) {
                csvout << "time, rank, imbalance percentage" << endl;
            }

            for (int r = 0; r < Ippl::Comm->size(); ++r) {
                csvout << time_m << " " << r << " " << imb[r] << endl;
            }
        }

        Ippl::Comm->barrier();
    }

    void gatherCIC() { gather(this->E, E_m, this->R); }

    void scatterCIC(size_type totalP, unsigned int iteration, Vector_t<Dim>& hrField) {
        Inform m("scatter ");

        rho_m = 0.0;
        scatter(q, rho_m, this->R);

        static IpplTimings::TimerRef sumTimer = IpplTimings::getTimer("Check");
        IpplTimings::startTimer(sumTimer);
        double Q_grid = rho_m.sum();

        size_type Total_particles = 0;
        size_type local_particles = this->getLocalNum();

        MPI_Reduce(&local_particles, &Total_particles, 1, MPI_UNSIGNED_LONG, MPI_SUM, 0,
                   Ippl::getComm());

        double rel_error = std::fabs((Q_m - Q_grid) / Q_m);
        m << "Rel. error in charge conservation = " << rel_error << endl;

        if (Ippl::Comm->rank() == 0) {
            if (Total_particles != totalP || rel_error > 1e-10) {
                m << "Time step: " << iteration << endl;
                m << "Total particles in the sim. " << totalP << " "
                  << "after update: " << Total_particles << endl;
                m << "Rel. error in charge conservation: " << rel_error << endl;
                IpplAbort();
            }
        }

        double cellVolume =
            std::reduce(hrField.begin(), hrField.end(), 1., std::multiplies<double>());
        rho_m = rho_m / cellVolume;

        rhoNorm_m = norm(rho_m);
        IpplTimings::stopTimer(sumTimer);

        // dumpVTK(rho_m,nr_m[0],nr_m[1],nr_m[2],iteration,hrField[0],hrField[1],hrField[2]);

        // rho = rho_e - rho_i
        double size = 1;
        for (unsigned d = 0; d < Dim; d++) {
            size *= rmax_m[d] - rmin_m[d];
        }
        rho_m = rho_m - (Q_m / size);
    }

    void initSolver() {
        Inform m("solver ");
        if (stype_m == "FFT") {
            initFFTSolver();
        } else if (stype_m == "CG") {
            initCGSolver();
        } else {
            m << "No solver matches the argument" << endl;
        }
    }

    void runSolver() {
        if (stype_m == "CG") {
            CGSolver_t<Dim>& solver = std::get<CGSolver_t<Dim>>(solver_m);
            solver.solve();

            if (Ippl::Comm->rank() == 0) {
                std::stringstream fname;
                fname << "data/CG_";
                fname << Ippl::Comm->size();
                fname << ".csv";

                Inform log(NULL, fname.str().c_str(), Inform::APPEND);
                int iterations = solver.getIterationCount();
                // Assume the dummy solve is the first call
                if (time_m == 0 && iterations == 0) {
                    log << "time,residue,iterations" << endl;
                }
                // Don't print the dummy solve
                if (time_m > 0 || iterations > 0) {
                    log << time_m << "," << solver.getResidue() << "," << iterations << endl;
                }
            }
            Ippl::Comm->barrier();
        } else if (stype_m == "FFT") {
            if constexpr (Dim == 2 || Dim == 3) {
                std::get<FFTSolver_t<Dim>>(solver_m).solve();
            }
        } else {
            throw std::runtime_error("Unknown solver type");
        }
    }

    template <typename Solver>
    void initSolverWithParams(const ippl::ParameterList& sp) {
        solver_m       = Solver();
        Solver& solver = std::get<Solver>(solver_m);

        solver.mergeParameters(sp);

        solver.setRhs(rho_m);

        if constexpr (std::is_same_v<Solver, CGSolver_t<Dim>>) {
            // The CG solver computes the potential directly and
            // uses this to get the electric field
            solver.setLhs(phi_m);
            solver.setGradient(E_m);
        } else if constexpr (std::is_same_v<Solver, FFTSolver_t<Dim>>) {
            // The periodic Poisson solver computes the electric
            // field directly
            solver.setLhs(E_m);
        }
    }

    void initCGSolver() {
        ippl::ParameterList sp;
        sp.add("output_type", CGSolver_t<Dim>::GRAD);
        // Increase tolerance in the 1D case
        sp.add("tolerance", 1e-10);

        initSolverWithParams<CGSolver_t<Dim>>(sp);
    }

    void initFFTSolver() {
<<<<<<< HEAD
        ippl::ParameterList sp;
        sp.add("output_type", Solver_t<Dim, T>::GRAD);
        sp.add("use_heffte_defaults", false);
        sp.add("use_pencils", true);
        sp.add("use_reorder", false);
        sp.add("use_gpu_aware", true);
        sp.add("comm", ippl::p2p_pl);
        sp.add("r2c_direction", 0);

        initSolver(sp);
=======
        if constexpr (Dim == 2 || Dim == 3) {
            ippl::ParameterList sp;
            sp.add("output_type", FFTSolver_t<Dim>::GRAD);
            sp.add("use_heffte_defaults", false);
            sp.add("use_pencils", true);
            sp.add("use_reorder", false);
            sp.add("use_gpu_aware", true);
            sp.add("comm", ippl::p2p_pl);
            sp.add("r2c_direction", 0);

            initSolverWithParams<FFTSolver_t<Dim>>(sp);
        } else {
            throw std::runtime_error("Unsupported dimensionality for FFT solver");
        }
>>>>>>> 756b0cb1
    }

    void dumpData() {
        auto Pview = P.getView();

        double Energy = 0.0;

        Kokkos::parallel_reduce(
            "Particle Energy", this->getLocalNum(),
            KOKKOS_LAMBDA(const int i, double& valL) {
                double myVal = dot(Pview(i), Pview(i)).apply();
                valL += myVal;
            },
            Kokkos::Sum<double>(Energy));

        Energy *= 0.5;
        double gEnergy = 0.0;

	

        MPI_Reduce(&Energy, &gEnergy, 1, MPI_DOUBLE, MPI_SUM, 0, Ippl::getComm());

        const int nghostE = E_m.getNghost();
        auto Eview        = E_m.getView();
        Vector_t<Dim, T> normE;

        using index_array_type = typename ippl::RangePolicy<Dim>::index_array_type;
        for (unsigned d = 0; d < Dim; ++d) {
            T temp = 0.0;
            ippl::parallel_reduce(
                "Vector E reduce", ippl::getRangePolicy<Dim>(Eview, nghostE),
                KOKKOS_LAMBDA(const index_array_type& args, T& valL) {
                    // ippl::apply<unsigned> accesses the view at the given indices and obtains a
                    // reference; see src/Expression/IpplOperations.h
                    T myVal = std::pow(ippl::apply<Dim>(Eview, args)[d], 2);
                    valL += myVal;
                },
                Kokkos::Sum<T>(temp));
            T globaltemp = 0.0;
	    MPI_Datatype mpi_type = get_mpi_datatype<T>(temp); 
            MPI_Reduce(&temp, &globaltemp, 1, mpi_type, MPI_SUM, 0, Ippl::getComm());
            normE[d] = std::sqrt(globaltemp);
        }

        if (Ippl::Comm->rank() == 0) {
            std::stringstream fname;
            fname << "data/ParticleField_";
            fname << Ippl::Comm->size();
            fname << ".csv";

            Inform csvout(NULL, fname.str().c_str(), Inform::APPEND);
            csvout.precision(10);
            csvout.setf(std::ios::scientific, std::ios::floatfield);

            if (time_m == 0.0) {
                csvout << "time, Kinetic energy, Rho_norm2, Ex_norm2, Ey_norm2, Ez_norm2";
                for (unsigned d = 0; d < Dim; d++) {
                    csvout << "E" << d << "norm2, ";
                }
                csvout << endl;
            }

            csvout << time_m << " " << gEnergy << " " << rhoNorm_m << " ";
            for (unsigned d = 0; d < Dim; d++) {
                csvout << normE[d] << " ";
            }
            csvout << endl;
        }

        Ippl::Comm->barrier();
    }

    void dumpLandau() {
        const int nghostE = E_m.getNghost();
        auto Eview        = E_m.getView();
        double fieldEnergy, ExAmp;

        using index_array_type = typename ippl::RangePolicy<Dim>::index_array_type;
        double temp            = 0.0;
        ippl::parallel_reduce(
            "Ex inner product", ippl::getRangePolicy<Dim>(Eview, nghostE),
            KOKKOS_LAMBDA(const index_array_type& args, double& valL) {
                // ippl::apply<unsigned> accesses the view at the given indices and obtains a
                // reference; see src/Expression/IpplOperations.h
                double myVal = std::pow(ippl::apply<Dim>(Eview, args)[0], 2);
                valL += myVal;
            },
            Kokkos::Sum<double>(temp));
        double globaltemp = 0.0;
        MPI_Reduce(&temp, &globaltemp, 1, MPI_DOUBLE, MPI_SUM, 0, Ippl::getComm());
        fieldEnergy = std::reduce(hr_m.begin(), hr_m.end(), globaltemp, std::multiplies<double>());

        double tempMax = 0.0;
        ippl::parallel_reduce(
            "Ex max norm", ippl::getRangePolicy<Dim>(Eview, nghostE),
            KOKKOS_LAMBDA(const index_array_type& args, double& valL) {
                // ippl::apply<unsigned> accesses the view at the given indices and obtains a
                // reference; see src/Expression/IpplOperations.h
                double myVal = std::fabs(ippl::apply<Dim>(Eview, args)[0]);
                if (myVal > valL) {
                    valL = myVal;
                }
            },
            Kokkos::Max<double>(tempMax));
        ExAmp = 0.0;
        MPI_Reduce(&tempMax, &ExAmp, 1, MPI_DOUBLE, MPI_MAX, 0, Ippl::getComm());

        if (Ippl::Comm->rank() == 0) {
            std::stringstream fname;
            fname << "data/FieldLandau_";
            fname << Ippl::Comm->size();
            fname << ".csv";

            Inform csvout(NULL, fname.str().c_str(), Inform::APPEND);
            csvout.precision(10);
            csvout.setf(std::ios::scientific, std::ios::floatfield);

            if (time_m == 0.0) {
                csvout << "time, Ex_field_energy, Ex_max_norm" << endl;
            }

            csvout << time_m << " " << fieldEnergy << " " << ExAmp << endl;
        }

        Ippl::Comm->barrier();
    }

    void dumpBumponTail() {
        const int nghostE = E_m.getNghost();
        auto Eview        = E_m.getView();
        double fieldEnergy, EzAmp;

        using index_array_type = typename ippl::RangePolicy<Dim>::index_array_type;
        double temp            = 0.0;
        ippl::parallel_reduce(
            "Ex inner product", ippl::getRangePolicy<Dim>(Eview, nghostE),
            KOKKOS_LAMBDA(const index_array_type& args, double& valL) {
                // ippl::apply<unsigned> accesses the view at the given indices and obtains a
                // reference; see src/Expression/IpplOperations.h
                double myVal = std::pow(ippl::apply<Dim>(Eview, args)[Dim - 1], 2);
                valL += myVal;
            },
            Kokkos::Sum<double>(temp));
        double globaltemp = 0.0;
        MPI_Reduce(&temp, &globaltemp, 1, MPI_DOUBLE, MPI_SUM, 0, Ippl::getComm());
        fieldEnergy = std::reduce(hr_m.begin(), hr_m.end(), globaltemp, std::multiplies<double>());

        double tempMax = 0.0;
        ippl::parallel_reduce(
            "Ex max norm", ippl::getRangePolicy<Dim>(Eview, nghostE),
            KOKKOS_LAMBDA(const index_array_type& args, double& valL) {
                // ippl::apply<unsigned> accesses the view at the given indices and obtains a
                // reference; see src/Expression/IpplOperations.h
                double myVal = std::fabs(ippl::apply<Dim>(Eview, args)[Dim - 1]);
                if (myVal > valL) {
                    valL = myVal;
                }
            },
            Kokkos::Max<double>(tempMax));
        EzAmp = 0.0;
        MPI_Reduce(&tempMax, &EzAmp, 1, MPI_DOUBLE, MPI_MAX, 0, Ippl::getComm());

        if (Ippl::Comm->rank() == 0) {
            std::stringstream fname;
            fname << "data/FieldBumponTail_";
            fname << Ippl::Comm->size();
            fname << ".csv";

            Inform csvout(NULL, fname.str().c_str(), Inform::APPEND);
            csvout.precision(10);
            csvout.setf(std::ios::scientific, std::ios::floatfield);

            if (time_m == 0.0) {
                csvout << "time, Ez_field_energy, Ez_max_norm" << endl;
            }

            csvout << time_m << " " << fieldEnergy << " " << EzAmp << endl;
        }

        Ippl::Comm->barrier();
    }

    void dumpParticleData() {
        typename ParticleAttrib<Vector_t<Dim, T>>::HostMirror R_host = this->R.getHostMirror();
        typename ParticleAttrib<Vector_t<Dim, T>>::HostMirror P_host = this->P.getHostMirror();
        Kokkos::deep_copy(R_host, this->R.getView());
        Kokkos::deep_copy(P_host, P.getView());
        std::stringstream pname;
        pname << "data/ParticleIC_";
        pname << Ippl::Comm->rank();
        pname << ".csv";
        Inform pcsvout(NULL, pname.str().c_str(), Inform::OVERWRITE, Ippl::Comm->rank());
        pcsvout.precision(10);
        pcsvout.setf(std::ios::scientific, std::ios::floatfield);
        pcsvout << "R_x, R_y, R_z, V_x, V_y, V_z" << endl;
        for (size_type i = 0; i < this->getLocalNum(); i++) {
            for (unsigned d = 0; d < Dim; d++) {
                pcsvout << R_host(i)[d] << " ";
            }
            for (unsigned d = 0; d < Dim; d++) {
                pcsvout << P_host(i)[d] << " ";
            }
            pcsvout << endl;
        }
        Ippl::Comm->barrier();
    }

    void dumpLocalDomains(const FieldLayout_t<Dim>& fl, const unsigned int step) {
        if (Ippl::Comm->rank() == 0) {
            const typename FieldLayout_t<Dim>::host_mirror_type domains = fl.getHostLocalDomains();
            std::ofstream myfile;
            myfile.open("data/domains" + std::to_string(step) + ".txt");
            for (unsigned int i = 0; i < domains.size(); ++i) {
                for (unsigned d = 0; d < Dim; d++) {
                    myfile << domains[i][d].first() << " " << domains[i][d].last() << " ";
                }
                myfile << "\n";
            }
            myfile.close();
        }
        Ippl::Comm->barrier();
    }

private:
    void setBCAllPeriodic() { this->setParticleBC(ippl::BC::PERIODIC); }
};<|MERGE_RESOLUTION|>--- conflicted
+++ resolved
@@ -58,24 +58,17 @@
 using VField_t = Field<Vector_t<Dim, T>, Dim>;
 
 // heFFTe does not support 1D FFTs, so we switch to CG in the 1D case
-<<<<<<< HEAD
 template <unsigned Dim = 3, typename T=double>
-using Solver_t = std::conditional_t<
-    Dim == 1, ippl::ElectrostaticsCG<T, double, Dim, Mesh_t<Dim>, Centering_t<Dim>>,
-    ippl::FFTPeriodicPoissonSolver<Vector_t<Dim, T>, double, Dim, Mesh_t<Dim>, Centering_t<Dim>>>;
-=======
-template <unsigned Dim = 3>
-using CGSolver_t = ippl::ElectrostaticsCG<double, double, Dim, Mesh_t<Dim>, Centering_t<Dim>>;
-
-template <unsigned Dim = 3>
+using CGSolver_t = ippl::ElectrostaticsCG<T, double, Dim, Mesh_t<Dim>, Centering_t<Dim>>;
+
+template <unsigned Dim = 3, typename T=double>
 using FFTSolver_t =
-    ippl::FFTPeriodicPoissonSolver<Vector_t<Dim>, double, Dim, Mesh_t<Dim>, Centering_t<Dim>>;
+    ippl::FFTPeriodicPoissonSolver<Vector_t<Dim, T>, double, Dim, Mesh_t<Dim>, Centering_t<Dim>>;
 
 template <unsigned Dim = 3>
 using Solver_t =
-    std::conditional_t<Dim == 2 || Dim == 3, std::variant<CGSolver_t<Dim>, FFTSolver_t<Dim>>,
-                       std::variant<CGSolver_t<Dim>>>;
->>>>>>> 756b0cb1
+    std::conditional_t<Dim == 2 || Dim == 3, std::variant<CGSolver_t<Dim, T>, FFTSolver_t<Dim, T>>,
+                       std::variant<CGSolver_t<Dim, T>>>;
 
 const double pi = std::acos(-1.0);
 
@@ -178,14 +171,10 @@
 
     std::string stype_m;
 
-<<<<<<< HEAD
-    std::shared_ptr<Solver_t<Dim, T>> solver_mp;
-=======
     double Q_m;
 
 private:
-    Solver_t<Dim> solver_m;
->>>>>>> 756b0cb1
+    Solver_t<Dim, T> solver_m;
 
 public:
     double time_m;
@@ -300,7 +289,7 @@
         this->updateLayout(fl, mesh, buffer, isFirstRepartition);
         if constexpr (Dim == 2 || Dim == 3) {
             if (stype_m == "FFT") {
-                std::get<FFTSolver_t<Dim>>(solver_m).setRhs(rho_m);
+                std::get<FFTSolver_t<Dim, T>>(solver_m).setRhs(rho_m);
             }
         }
     }
@@ -477,18 +466,6 @@
     }
 
     void initFFTSolver() {
-<<<<<<< HEAD
-        ippl::ParameterList sp;
-        sp.add("output_type", Solver_t<Dim, T>::GRAD);
-        sp.add("use_heffte_defaults", false);
-        sp.add("use_pencils", true);
-        sp.add("use_reorder", false);
-        sp.add("use_gpu_aware", true);
-        sp.add("comm", ippl::p2p_pl);
-        sp.add("r2c_direction", 0);
-
-        initSolver(sp);
-=======
         if constexpr (Dim == 2 || Dim == 3) {
             ippl::ParameterList sp;
             sp.add("output_type", FFTSolver_t<Dim>::GRAD);
@@ -503,7 +480,6 @@
         } else {
             throw std::runtime_error("Unsupported dimensionality for FFT solver");
         }
->>>>>>> 756b0cb1
     }
 
     void dumpData() {
