--- conflicted
+++ resolved
@@ -18,7 +18,6 @@
 template<typename T>
 using Mesh_t        = typename ippl::UniformCartesian<T, 3>;
 
-<<<<<<< HEAD
 template<typename T>
 using Centering_t   = typename Mesh_t<T>::DefaultCentering;
 
@@ -31,55 +30,31 @@
 template<typename T>
 KOKKOS_INLINE_FUNCTION T gaussian(T x, T y, T z, T sigma = 0.05,
                                        T mu = 0.5) {
-    T pi        = std::acos(-1.0);
-    T prefactor = (1 / std::sqrt(2 * 2 * 2 * pi * pi * pi)) * (1 / (sigma * sigma * sigma));
+    T pi        = Kokkos::numbers::pi_v<T>;
+    T prefactor = (1 / Kokkos::sqrt(2 * 2 * 2 * pi * pi * pi)) * (1 / (sigma * sigma * sigma));
     T r2        = (x - mu) * (x - mu) + (y - mu) * (y - mu) + (z - mu) * (z - mu);
-=======
-KOKKOS_INLINE_FUNCTION double gaussian(double x, double y, double z, double sigma = 0.05,
-                                       double mu = 0.5) {
-    double pi        = Kokkos::numbers::pi_v<double>;
-    double prefactor = (1 / Kokkos::sqrt(2 * 2 * 2 * pi * pi * pi)) * (1 / (sigma * sigma * sigma));
-    double r2        = (x - mu) * (x - mu) + (y - mu) * (y - mu) + (z - mu) * (z - mu);
->>>>>>> 3026c75d
 
     return -prefactor * exp(-r2 / (2 * sigma * sigma));
 }
 
-<<<<<<< HEAD
 template<typename T>
 KOKKOS_INLINE_FUNCTION T exact_fct(T x, T y, T z, T sigma = 0.05,
                                         T mu = 0.5) {
-    T pi = std::acos(-1.0);
+    T pi = Kokkos::numbers::pi_v<T>;
+
     T r  = std::sqrt((x - mu) * (x - mu) + (y - mu) * (y - mu) + (z - mu) * (z - mu));
-=======
-KOKKOS_INLINE_FUNCTION double exact_fct(double x, double y, double z, double sigma = 0.05,
-                                        double mu = 0.5) {
-    double pi = Kokkos::numbers::pi_v<double>;
-    double r  = Kokkos::sqrt((x - mu) * (x - mu) + (y - mu) * (y - mu) + (z - mu) * (z - mu));
->>>>>>> 3026c75d
 
     return (1 / (4.0 * pi * r)) * Kokkos::erf(r / (Kokkos::sqrt(2.0) * sigma));
 }
 
-<<<<<<< HEAD
-template<typename T>
 KOKKOS_INLINE_FUNCTION ippl::Vector<T, 3> exact_E(T x, T y, T z,
                                                        T sigma = 0.05, T mu = 0.5) {
-    T pi     = std::acos(-1.0);
-    T r      = std::sqrt((x - mu) * (x - mu) + (y - mu) * (y - mu) + (z - mu) * (z - mu));
-    T factor = (1.0 / (4.0 * pi * r * r))
-                    * ((1.0 / r) * std::erf(r / (std::sqrt(2.0) * sigma))
-                       - std::sqrt(2.0 / pi) * (1.0 / sigma) * exp(-r * r / (2 * sigma * sigma)));
-=======
-KOKKOS_INLINE_FUNCTION ippl::Vector<double, 3> exact_E(double x, double y, double z,
-                                                       double sigma = 0.05, double mu = 0.5) {
-    double pi = Kokkos::numbers::pi_v<double>;
-    double r  = Kokkos::sqrt((x - mu) * (x - mu) + (y - mu) * (y - mu) + (z - mu) * (z - mu));
-    double factor =
+    T pi     = Kokkos::numbers::pi_v<T>;
+    T r      = Kokkos::sqrt((x - mu) * (x - mu) + (y - mu) * (y - mu) + (z - mu) * (z - mu));
+    T factor =
         (1.0 / (4.0 * pi * r * r))
         * ((1.0 / r) * Kokkos::erf(r / (Kokkos::sqrt(2.0) * sigma))
            - Kokkos::sqrt(2.0 / pi) * (1.0 / sigma) * exp(-r * r / (2 * sigma * sigma)));
->>>>>>> 3026c75d
 
     ippl::Vector<T, 3> Efield = {(x - mu), (y - mu), (z - mu)};
     return factor * Efield;
