// Testing the inverse transform sampling method for a user defined distribution
// on a bounded domain.
//     Example:
//     srun ./TestInverseTransformSamplingCustom --overallocate 2.0 --info 10

#include <Kokkos_MathematicalConstants.hpp>
#include <Kokkos_MathematicalFunctions.hpp>
#include <Kokkos_Random.hpp>
#include <chrono>
#include <iostream>
#include <random>
#include <set>
#include <string>
#include <vector>
#include "Utility/IpplTimings.h"
#include "Ippl.h"
#include "Random/Distribution.h"
#include "Random/NormalDistribution.h"
#include "Random/InverseTransformSampling.h"

const int Dim = 2;

using Mesh_t = ippl::UniformCartesian<double, Dim>;

const double pi    = Kokkos::numbers::pi_v<double>;

using view_type  = typename ippl::detail::ViewType<ippl::Vector<double, Dim>, 1>::view_type;

using GeneratorPool = typename Kokkos::Random_XorShift64_Pool<>;

using size_type = ippl::detail::size_type;

<<<<<<< HEAD
struct CustomDistributionFunctions {
  struct CDF{
       KOKKOS_INLINE_FUNCTION double operator()(double x, unsigned int d, const double *params_p) const {
=======

struct custom_cdf{
       KOKKOS_INLINE_FUNCTION double operator()(double x, unsigned int d, const double *params) const {
>>>>>>> 64731a7f
           if(d==0){
               return ippl::random::normal_cdf_func<double>(x, params_p[0], params_p[1]);
           }
           else{
               return x + (params_p[2] / params_p[3]) * Kokkos::sin(params_p[3] * x);
           }
       }
  };

  struct PDF{
       KOKKOS_INLINE_FUNCTION double operator()(double x, unsigned int d, double const *params_p) const {
           if(d==0){
               return ippl::random::normal_pdf_func<double>(x, params_p[0], params_p[1]);
           }
           else{
               return  1.0 + params_p[2] * Kokkos::cos(params_p[3] * x);
           }
       }
  };

  struct Estimate{
        KOKKOS_INLINE_FUNCTION double operator()(double u, unsigned int d, double const *params_p) const {
            if(d==0){
                return ippl::random::normal_estimate_func<double>(u, params_p[0], params_p[1]);
            }
            else{
                return u;
            }
        }
  };
};

KOKKOS_FUNCTION unsigned int get_double_factorial(unsigned int n)
{
    if (n == 0 || n==1)
      return 1;
    return n*get_double_factorial(n-2);
}

KOKKOS_FUNCTION double get_norm_dist_cent_mom(double stdev, unsigned int p){
    // returns the central moment E[(x-\mu)^p] for Normal distribution function
    if(p%2==0){
        return pow(stdev, p)*get_double_factorial(p-1);
    }
    else{
        return 0.;
    }
}

KOKKOS_FUNCTION void get_norm_dist_cent_moms(double stdev, const int P, double *moms_p){
    for(int p=1; p<P; p++){
        moms_p[p] = get_norm_dist_cent_mom(stdev, p+1);
    }
}

double get_harm_dist_cent_mom(double a, double b, double r, int i){
  // pdf = ( 1 + a*cos(b*x) ) / Z
  // Z = \int 1 + a*cos(b*x) ) dx
  // This function returns E[x^i] = \int x^i pdf(x) dx for a harmonic pdf
  // For simplicity, we consider symmetric bounded domain where x \in [-r, r]
  // Integrals are computed analytically using Wolfram
  double Z = (2*(a*sin(b*r)+b*r))/b;
  if( i%2==1 )
    return 0.0;
  if( i==2 )
    return ( (2.*((3.*a*b*b*r*r-6.*a)*sin(b*r)+6.*a*b*r*cos(b*r)+pow(b*r,3.)))/(3.*pow(b,3.)) ) / Z;
  if( i==4 )
    return ( (2.*a*(b*b*r*r*(b*b*r*r-12.)+24.)*sin(b*r))/pow(b,5.)+(8.*a*r*(b*b*r*r-6.)*cos(b*r))/pow(b,4.)+(2.*pow(r,5.))/5. ) / Z;
  if( i == 6 )
    return ( (2.*a*(b*b*r*r*(b*b*r*r*(b*b*r*r-30.)+360.)-720.)*sin(b*r))/pow(b,7)+(12.*a*r*(b*b*r*r*(b*b*r*r-20.)+120.)*cos(b*r))/pow(b,6)+(2.*pow(r,7))/7. )/ Z;
  return 0;
}

void get_harm_dist_cent_moms(double a, double b, double r, const int P, double *moms_p){
    for(int p=1; p<P; p++){
        moms_p[p] = get_harm_dist_cent_mom(a, b, r, p+1);
    }
}

void get_moments_from_samples(view_type position, int d, int ntotal, const int P, double *moms_p){
    double temp = 0.0;
    Kokkos::parallel_reduce("moments", position.extent(0),
                            KOKKOS_LAMBDA(const int i, double& valL) {
        double myVal = position(i)[d];
        valL += myVal;
    }, Kokkos::Sum<double>(temp));

    double mean = 0.0;
    MPI_Allreduce(&mean, &temp, 1, MPI_DOUBLE, MPI_SUM, ippl::Comm->getCommunicator());

<<<<<<< HEAD
    moms_p[0] = mean/ntotal;
=======
    moms[0] = mean/ntotal;
>>>>>>> 64731a7f

    for (int p = 1; p < P; p++) {
        temp = 0.0;
        Kokkos::parallel_reduce("moments", position.extent(0),
                                KOKKOS_LAMBDA(const int i, double& valL) {
            double myVal = pow(position(i)[d] - mean, p + 1);
            valL += myVal;
        }, Kokkos::Sum<double>(temp));
<<<<<<< HEAD
        moms_p[p] = temp / ntotal;
    }

    double gtemp[P];
    MPI_Allreduce(moms_p, gtemp, P, MPI_DOUBLE, MPI_SUM, ippl::Comm->getCommunicator());
=======
        moms[p] = temp / ntotal;
    }

    double gtemp[P];
    MPI_Allreduce(moms, gtemp, P, MPI_DOUBLE, MPI_SUM, ippl::Comm->getCommunicator());
>>>>>>> 64731a7f

    for (int p = 1; p < P; p++) {
        gtemp[p] /= ippl::Comm->size()*(ntotal/(ntotal-1)); // Divide by the number of GPUs
    }

    for (int p = 1; p < P; p++) {
<<<<<<< HEAD
        moms_p[p] = gtemp[p];
    }
}

void write_error_in_moments(double *moms_p, double *moms_ref_p, int P){
=======
        moms[p] = gtemp[p];
    }
}

void WriteErrorInMoments(double *moms, double *moms_ref, int P){
>>>>>>> 64731a7f
    std::stringstream fname;
    fname << "data/error_moments_custom_dist";
    fname << ".csv";

    Inform csvout(NULL, fname.str().c_str(), Inform::APPEND);
    csvout.precision(10);
    csvout.setf(std::ios::scientific, std::ios::floatfield);
    for(int i=0; i<P; i++){
        csvout << moms_ref_p[i] << " " << moms_p[i] << " " << fabs(moms_ref_p[i] - moms_p[i]) << endl;
    }
    csvout.flush();
    ippl::Comm->barrier();
}

int main(int argc, char* argv[]) {
    ippl::initialize(argc, argv);
    {
        ippl::Vector<int, 2> nr   = {100, 100};
        size_type ntotal = 1000000;

        ippl::NDIndex<2> domain;
        for (unsigned i = 0; i < Dim; i++) {
            domain[i] = ippl::Index(nr[i]);
        }

        std::array<bool, Dim> isParallel;
        isParallel.fill(true);

        ippl::Vector<double, Dim> rmin   = -4.;
        ippl::Vector<double, Dim> rmax   = 4.;
        ippl::Vector<double, Dim> length = rmax - rmin;

        ippl::Vector<double, Dim> hr     = length / nr;
        ippl::Vector<double, Dim> origin = rmin;

        const bool isAllPeriodic = true;

        Mesh_t mesh(domain, hr, origin);

        ippl::FieldLayout<Dim> fl(MPI_COMM_WORLD, domain, isParallel, isAllPeriodic);

        ippl::detail::RegionLayout<double, Dim, Mesh_t> rlayout(fl, mesh);

        int seed = 42;
        using size_type = ippl::detail::size_type;
        GeneratorPool rand_pool64((size_type)(seed + 100 * ippl::Comm->rank()));

        // example of sampling normal/uniform in one and harmonic in another with custom functors
        const int DimP = 4; // dimension of parameters in the pdf
<<<<<<< HEAD
        const double mu = 0.0;
        const double sd = 0.5;
        double *parH_p = new double [DimP];
        parH_p[0] = mu;
        parH_p[1] = sd;
        parH_p[2] = 0.5;
        parH_p[3] = 2.*pi/(rmax[1]-rmin[1])*4.0;
        
        using DistH_t = ippl::random::Distribution<double, Dim, DimP, CustomDistributionFunctions>;
=======
        const double mu = 0.5;
        const double sd = 0.5;
        double *parH = new double [DimP];
        parH[0] = mu;
        parH[1] = sd;
        parH[2] = 0.5;
        parH[3] = 2.*pi/(rmax[1]-rmin[1])*4.0;
        using DistH_t = ippl::random::Distribution<double, Dim, DimP, custom_pdf, custom_cdf, custom_estimate>;
>>>>>>> 64731a7f
        using samplingH_t = ippl::random::InverseTransformSampling<double, Dim, Kokkos::DefaultExecutionSpace, DistH_t>;

        DistH_t distH(parH_p);
        samplingH_t samplingH(distH, rmax, rmin, rlayout, ntotal);
<<<<<<< HEAD
        size_type nlocal = samplingH.getLocalSamplesNum();
        view_type positionH("positionH", nlocal);

=======
        size_type nlocal = samplingH.getLocalNum();
        view_type positionH("positionH", nlocal);
>>>>>>> 64731a7f
        samplingH.generate(positionH, rand_pool64);

        const int P = 6; // number of moments to check, i.e. E[x^i] for i = 1,...,P
        double moms1_ref[P];
        double moms1[P];

        // compute error in moments of 1st dimension
        moms1_ref[0] = mu;
<<<<<<< HEAD
        get_norm_dist_cent_moms(sd, P, moms1_ref);
        get_moments_from_samples(positionH, 0, ntotal, P, moms1);
        write_error_in_moments(moms1, moms1_ref, P);
        
=======
        NormDistCentMoms(sd, P, moms1_ref);
        MomentsFromSamples(positionH, 0, ntotal, P, moms1);
        WriteErrorInMoments(moms1, moms1_ref, P);

>>>>>>> 64731a7f
        // next, compute error in moments of 2nd dimension
        double moms2_ref[P];
        double moms2[P];
        moms2_ref[0] = 0.0;
        get_harm_dist_cent_moms(parH_p[2], parH_p[3], rmax[1], P, moms2_ref);
        get_moments_from_samples(positionH, 1, ntotal, P, moms2);
        write_error_in_moments(moms2, moms2_ref, P);
    }
    ippl::finalize();
    return 0;
}
<|MERGE_RESOLUTION|>--- conflicted
+++ resolved
@@ -30,15 +30,9 @@
 
 using size_type = ippl::detail::size_type;
 
-<<<<<<< HEAD
 struct CustomDistributionFunctions {
   struct CDF{
        KOKKOS_INLINE_FUNCTION double operator()(double x, unsigned int d, const double *params_p) const {
-=======
-
-struct custom_cdf{
-       KOKKOS_INLINE_FUNCTION double operator()(double x, unsigned int d, const double *params) const {
->>>>>>> 64731a7f
            if(d==0){
                return ippl::random::normal_cdf_func<double>(x, params_p[0], params_p[1]);
            }
@@ -129,11 +123,7 @@
     double mean = 0.0;
     MPI_Allreduce(&mean, &temp, 1, MPI_DOUBLE, MPI_SUM, ippl::Comm->getCommunicator());
 
-<<<<<<< HEAD
     moms_p[0] = mean/ntotal;
-=======
-    moms[0] = mean/ntotal;
->>>>>>> 64731a7f
 
     for (int p = 1; p < P; p++) {
         temp = 0.0;
@@ -142,38 +132,22 @@
             double myVal = pow(position(i)[d] - mean, p + 1);
             valL += myVal;
         }, Kokkos::Sum<double>(temp));
-<<<<<<< HEAD
         moms_p[p] = temp / ntotal;
     }
 
     double gtemp[P];
     MPI_Allreduce(moms_p, gtemp, P, MPI_DOUBLE, MPI_SUM, ippl::Comm->getCommunicator());
-=======
-        moms[p] = temp / ntotal;
-    }
-
-    double gtemp[P];
-    MPI_Allreduce(moms, gtemp, P, MPI_DOUBLE, MPI_SUM, ippl::Comm->getCommunicator());
->>>>>>> 64731a7f
 
     for (int p = 1; p < P; p++) {
         gtemp[p] /= ippl::Comm->size()*(ntotal/(ntotal-1)); // Divide by the number of GPUs
     }
 
     for (int p = 1; p < P; p++) {
-<<<<<<< HEAD
         moms_p[p] = gtemp[p];
     }
 }
 
 void write_error_in_moments(double *moms_p, double *moms_ref_p, int P){
-=======
-        moms[p] = gtemp[p];
-    }
-}
-
-void WriteErrorInMoments(double *moms, double *moms_ref, int P){
->>>>>>> 64731a7f
     std::stringstream fname;
     fname << "data/error_moments_custom_dist";
     fname << ".csv";
@@ -223,7 +197,6 @@
 
         // example of sampling normal/uniform in one and harmonic in another with custom functors
         const int DimP = 4; // dimension of parameters in the pdf
-<<<<<<< HEAD
         const double mu = 0.0;
         const double sd = 0.5;
         double *parH_p = new double [DimP];
@@ -233,28 +206,13 @@
         parH_p[3] = 2.*pi/(rmax[1]-rmin[1])*4.0;
         
         using DistH_t = ippl::random::Distribution<double, Dim, DimP, CustomDistributionFunctions>;
-=======
-        const double mu = 0.5;
-        const double sd = 0.5;
-        double *parH = new double [DimP];
-        parH[0] = mu;
-        parH[1] = sd;
-        parH[2] = 0.5;
-        parH[3] = 2.*pi/(rmax[1]-rmin[1])*4.0;
-        using DistH_t = ippl::random::Distribution<double, Dim, DimP, custom_pdf, custom_cdf, custom_estimate>;
->>>>>>> 64731a7f
         using samplingH_t = ippl::random::InverseTransformSampling<double, Dim, Kokkos::DefaultExecutionSpace, DistH_t>;
 
         DistH_t distH(parH_p);
         samplingH_t samplingH(distH, rmax, rmin, rlayout, ntotal);
-<<<<<<< HEAD
         size_type nlocal = samplingH.getLocalSamplesNum();
         view_type positionH("positionH", nlocal);
 
-=======
-        size_type nlocal = samplingH.getLocalNum();
-        view_type positionH("positionH", nlocal);
->>>>>>> 64731a7f
         samplingH.generate(positionH, rand_pool64);
 
         const int P = 6; // number of moments to check, i.e. E[x^i] for i = 1,...,P
@@ -263,17 +221,10 @@
 
         // compute error in moments of 1st dimension
         moms1_ref[0] = mu;
-<<<<<<< HEAD
         get_norm_dist_cent_moms(sd, P, moms1_ref);
         get_moments_from_samples(positionH, 0, ntotal, P, moms1);
         write_error_in_moments(moms1, moms1_ref, P);
         
-=======
-        NormDistCentMoms(sd, P, moms1_ref);
-        MomentsFromSamples(positionH, 0, ntotal, P, moms1);
-        WriteErrorInMoments(moms1, moms1_ref, P);
-
->>>>>>> 64731a7f
         // next, compute error in moments of 2nd dimension
         double moms2_ref[P];
         double moms2[P];
