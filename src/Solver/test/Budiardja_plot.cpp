//
// Budiardja_plot
// This programs tests the FFTPoissonSolver by recreating the
// convergence test plot from the Budiardja et al. (2010) paper.
// The solution is the gravitational potential of a sphere.
//   Usage:
//     srun ./Budiardja_plot --info 5
//
// Copyright (c) 2023, Sonali Mayani,
// Paul Scherrer Institut, Villigen PSI, Switzerland
// All rights reserved
//
// This file is part of IPPL.
//
// IPPL is free software: you can redistribute it and/or modify
// it under the terms of the GNU General Public License as published by
// the Free Software Foundation, either version 3 of the License, or
// (at your option) any later version.
//
// You should have received a copy of the GNU General Public License
// along with IPPL. If not, see <https://www.gnu.org/licenses/>.
//

#include "Ippl.h"

#include <Kokkos_MathematicalConstants.hpp>
#include <Kokkos_MathematicalFunctions.hpp>

#include "FFTPoissonSolver.h"

KOKKOS_INLINE_FUNCTION double source(double x, double y, double z, double density = 1.0,
                                     double R = 1.0, double mu = 1.2) {
    double pi = Kokkos::numbers::pi_v<double>;
    double G  = 6.674e-11;

    double r = Kokkos::sqrt((x - mu) * (x - mu) + (y - mu) * (y - mu) + (z - mu) * (z - mu));
    bool checkInside = (r <= R);

    return double(checkInside) * 4.0 * pi * G * density;
}

KOKKOS_INLINE_FUNCTION double exact_fct(double x, double y, double z, double density = 1.0,
                                        double R = 1.0, double mu = 1.2) {
    double pi = Kokkos::numbers::pi_v<double>;
    double G  = 6.674e-11;

    double r = Kokkos::sqrt((x - mu) * (x - mu) + (y - mu) * (y - mu) + (z - mu) * (z - mu));

    bool checkInside = (r <= R);
    return +(double(checkInside) * (2.0 / 3.0) * pi * G * density * (3 * R * R - r * r))
           + ((1.0 - double(checkInside)) * (4.0 / 3.0) * pi * G * density * R * R * R / r);
}

int main(int argc, char* argv[]) {
<<<<<<< HEAD
    ippl::initialize(argc, argv);
    {
        // number of interations
        const int n = 5;

        using Mesh_t      = ippl::UniformCartesian<double, 3>;
        using Centering_t = Mesh_t::DefaultCentering;

        // number of gridpoints to iterate over
        std::array<int, n> N = {48, 144, 288, 384, 576};

        std::cout << "Spacing Error" << std::endl;

        for (int p = 0; p < n; ++p) {
            // domain
            int pt = N[p];
            ippl::Index I(pt);
            ippl::NDIndex<3> owned(I, I, I);

            // specifies decomposition; here all dimensions are parallel
            ippl::e_dim_tag decomp[3];
            for (unsigned int d = 0; d < 3; d++)
                decomp[d] = ippl::PARALLEL;

            // define computational box of side 2.4
            double dx                      = 2.4 / pt;
            ippl::Vector<double, 3> hx     = {dx, dx, dx};
            ippl::Vector<double, 3> origin = {0.0, 0.0, 0.0};
            Mesh_t mesh(owned, hx, origin);

            // all parallel layout, standard domain, normal axis order
            ippl::FieldLayout<3> layout(owned, decomp);

            // define the L (phi) and R (rho) fields
            typedef ippl::Field<double, 3, Mesh_t, Centering_t> field;
            field rho;
            rho.initialize(mesh, layout);

            // define the exact solution field
            field exact;
            exact.initialize(mesh, layout);

            // assign the rho field with its value
            typename field::view_type view_rho = rho.getView();
            const int nghost                   = rho.getNghost();
            const auto& ldom                   = layout.getLocalNDIndex();

            Kokkos::parallel_for(
                "Assign rho field", ippl::getRangePolicy(view_rho, nghost),
                KOKKOS_LAMBDA(const int i, const int j, const int k) {
                    // go from local to global indices
                    const int ig = i + ldom[0].first() - nghost;
                    const int jg = j + ldom[1].first() - nghost;
                    const int kg = k + ldom[2].first() - nghost;

                    // define the physical points (cell-centered)
                    double x = (ig + 0.5) * hx[0] + origin[0];
                    double y = (jg + 0.5) * hx[1] + origin[1];
                    double z = (kg + 0.5) * hx[2] + origin[2];

                    view_rho(i, j, k) = source(x, y, z);
                });

            // assign the exact field with its values
            typename field::view_type view_exact = exact.getView();

            Kokkos::parallel_for(
                "Assign exact field", ippl::getRangePolicy(view_exact, nghost),
                KOKKOS_LAMBDA(const int i, const int j, const int k) {
                    const int ig = i + ldom[0].first() - nghost;
                    const int jg = j + ldom[1].first() - nghost;
                    const int kg = k + ldom[2].first() - nghost;

                    double x = (ig + 0.5) * hx[0] + origin[0];
                    double y = (jg + 0.5) * hx[1] + origin[1];
                    double z = (kg + 0.5) * hx[2] + origin[2];

                    view_exact(i, j, k) = exact_fct(x, y, z);
                });

            // set FFT parameters
            ippl::ParameterList fftParams;
            fftParams.add("use_heffte_defaults", false);
            fftParams.add("use_pencils", true);
            fftParams.add("use_gpu_aware", true);
            fftParams.add("comm", ippl::a2av);
            fftParams.add("r2c_direction", 0);

            // define an FFTPoissonSolver object
            using vfield_type = ippl::Field<ippl::Vector<double, 3>, 3, Mesh_t, Centering_t>;
            ippl::FFTPoissonSolver<vfield_type, field> FFTsolver(rho, fftParams, "HOCKNEY");

            // solve the Poisson equation -> rho contains the solution (phi) now
            FFTsolver.solve();

            // compute the L1 error
            rho        = (rho - exact);
            double err = norm(rho, 1) / norm(exact, 1);

            std::cout << dx << " " << err << std::endl;
        }
=======
    Ippl ippl(argc, argv);

    // number of interations
    const int n = 5;

    using Mesh_t      = ippl::UniformCartesian<double, 3>;
    using Centering_t = Mesh_t::DefaultCentering;
    typedef ippl::Field<double, 3, Mesh_t, Centering_t> field;
    using vfield   = ippl::Field<ippl::Vector<double, 3>, 3, Mesh_t, Centering_t>;
    using Solver_t = ippl::FFTPoissonSolver<vfield, field>;

    // number of gridpoints to iterate over
    std::array<int, n> N = {48, 144, 288, 384, 576};

    std::cout << "Spacing Error" << std::endl;

    for (int p = 0; p < n; ++p) {
        // domain
        int pt = N[p];
        ippl::Index I(pt);
        ippl::NDIndex<3> owned(I, I, I);

        // specifies decomposition; here all dimensions are parallel
        ippl::e_dim_tag decomp[3];
        for (unsigned int d = 0; d < 3; d++)
            decomp[d] = ippl::PARALLEL;

        // define computational box of side 2.4
        double dx                      = 2.4 / pt;
        ippl::Vector<double, 3> hx     = {dx, dx, dx};
        ippl::Vector<double, 3> origin = {0.0, 0.0, 0.0};
        Mesh_t mesh(owned, hx, origin);

        // all parallel layout, standard domain, normal axis order
        ippl::FieldLayout<3> layout(owned, decomp);

        // define the L (phi) and R (rho) fields
        field rho;
        rho.initialize(mesh, layout);

        // define the exact solution field
        field exact;
        exact.initialize(mesh, layout);

        // assign the rho field with its value
        typename field::view_type view_rho = rho.getView();
        const int nghost                   = rho.getNghost();
        const auto& ldom                   = layout.getLocalNDIndex();

        Kokkos::parallel_for(
            "Assign rho field", ippl::getRangePolicy(view_rho, nghost),
            KOKKOS_LAMBDA(const int i, const int j, const int k) {
                // go from local to global indices
                const int ig = i + ldom[0].first() - nghost;
                const int jg = j + ldom[1].first() - nghost;
                const int kg = k + ldom[2].first() - nghost;

                // define the physical points (cell-centered)
                double x = (ig + 0.5) * hx[0] + origin[0];
                double y = (jg + 0.5) * hx[1] + origin[1];
                double z = (kg + 0.5) * hx[2] + origin[2];

                view_rho(i, j, k) = source(x, y, z);
            });

        // assign the exact field with its values
        typename field::view_type view_exact = exact.getView();

        Kokkos::parallel_for(
            "Assign exact field", ippl::getRangePolicy(view_exact, nghost),
            KOKKOS_LAMBDA(const int i, const int j, const int k) {
                const int ig = i + ldom[0].first() - nghost;
                const int jg = j + ldom[1].first() - nghost;
                const int kg = k + ldom[2].first() - nghost;

                double x = (ig + 0.5) * hx[0] + origin[0];
                double y = (jg + 0.5) * hx[1] + origin[1];
                double z = (kg + 0.5) * hx[2] + origin[2];

                view_exact(i, j, k) = exact_fct(x, y, z);
            });

        // parameters for solver
        ippl::ParameterList params;

        // set FFT parameters
        params.add("use_heffte_defaults", false);
        params.add("use_pencils", true);
        params.add("use_gpu_aware", true);
        params.add("comm", ippl::a2av);
        params.add("r2c_direction", 0);

        // choose Hockney algorithm for Open BCs solver
        params.add("algorithm", Solver_t::HOCKNEY);

        // define an FFTPoissonSolver object
        Solver_t FFTsolver(rho, params);

        // solve the Poisson equation -> rho contains the solution (phi) now
        FFTsolver.solve();

        // compute the L1 error
        rho        = (rho - exact);
        double err = norm(rho, 1) / norm(exact, 1);

        std::cout << dx << " " << err << std::endl;
>>>>>>> 7f802d8f
    }
    ippl::finalize();

    return 0;
}<|MERGE_RESOLUTION|>--- conflicted
+++ resolved
@@ -52,7 +52,6 @@
 }
 
 int main(int argc, char* argv[]) {
-<<<<<<< HEAD
     ippl::initialize(argc, argv);
     {
         // number of interations
@@ -60,6 +59,9 @@
 
         using Mesh_t      = ippl::UniformCartesian<double, 3>;
         using Centering_t = Mesh_t::DefaultCentering;
+        typedef ippl::Field<double, 3, Mesh_t, Centering_t> field;
+        using vfield   = ippl::Field<ippl::Vector<double, 3>, 3, Mesh_t, Centering_t>;
+        using Solver_t = ippl::FFTPoissonSolver<vfield, field>;
 
         // number of gridpoints to iterate over
         std::array<int, n> N = {48, 144, 288, 384, 576};
@@ -87,7 +89,6 @@
             ippl::FieldLayout<3> layout(owned, decomp);
 
             // define the L (phi) and R (rho) fields
-            typedef ippl::Field<double, 3, Mesh_t, Centering_t> field;
             field rho;
             rho.initialize(mesh, layout);
 
@@ -133,17 +134,21 @@
                     view_exact(i, j, k) = exact_fct(x, y, z);
                 });
 
+            // parameters for solver
+            ippl::ParameterList params;
+
             // set FFT parameters
-            ippl::ParameterList fftParams;
-            fftParams.add("use_heffte_defaults", false);
-            fftParams.add("use_pencils", true);
-            fftParams.add("use_gpu_aware", true);
-            fftParams.add("comm", ippl::a2av);
-            fftParams.add("r2c_direction", 0);
+            params.add("use_heffte_defaults", false);
+            params.add("use_pencils", true);
+            params.add("use_gpu_aware", true);
+            params.add("comm", ippl::a2av);
+            params.add("r2c_direction", 0);
+
+            // choose Hockney algorithm for Open BCs solver
+            params.add("algorithm", Solver_t::HOCKNEY);
 
             // define an FFTPoissonSolver object
-            using vfield_type = ippl::Field<ippl::Vector<double, 3>, 3, Mesh_t, Centering_t>;
-            ippl::FFTPoissonSolver<vfield_type, field> FFTsolver(rho, fftParams, "HOCKNEY");
+            Solver_t FFTsolver(rho, params);
 
             // solve the Poisson equation -> rho contains the solution (phi) now
             FFTsolver.solve();
@@ -154,114 +159,6 @@
 
             std::cout << dx << " " << err << std::endl;
         }
-=======
-    Ippl ippl(argc, argv);
-
-    // number of interations
-    const int n = 5;
-
-    using Mesh_t      = ippl::UniformCartesian<double, 3>;
-    using Centering_t = Mesh_t::DefaultCentering;
-    typedef ippl::Field<double, 3, Mesh_t, Centering_t> field;
-    using vfield   = ippl::Field<ippl::Vector<double, 3>, 3, Mesh_t, Centering_t>;
-    using Solver_t = ippl::FFTPoissonSolver<vfield, field>;
-
-    // number of gridpoints to iterate over
-    std::array<int, n> N = {48, 144, 288, 384, 576};
-
-    std::cout << "Spacing Error" << std::endl;
-
-    for (int p = 0; p < n; ++p) {
-        // domain
-        int pt = N[p];
-        ippl::Index I(pt);
-        ippl::NDIndex<3> owned(I, I, I);
-
-        // specifies decomposition; here all dimensions are parallel
-        ippl::e_dim_tag decomp[3];
-        for (unsigned int d = 0; d < 3; d++)
-            decomp[d] = ippl::PARALLEL;
-
-        // define computational box of side 2.4
-        double dx                      = 2.4 / pt;
-        ippl::Vector<double, 3> hx     = {dx, dx, dx};
-        ippl::Vector<double, 3> origin = {0.0, 0.0, 0.0};
-        Mesh_t mesh(owned, hx, origin);
-
-        // all parallel layout, standard domain, normal axis order
-        ippl::FieldLayout<3> layout(owned, decomp);
-
-        // define the L (phi) and R (rho) fields
-        field rho;
-        rho.initialize(mesh, layout);
-
-        // define the exact solution field
-        field exact;
-        exact.initialize(mesh, layout);
-
-        // assign the rho field with its value
-        typename field::view_type view_rho = rho.getView();
-        const int nghost                   = rho.getNghost();
-        const auto& ldom                   = layout.getLocalNDIndex();
-
-        Kokkos::parallel_for(
-            "Assign rho field", ippl::getRangePolicy(view_rho, nghost),
-            KOKKOS_LAMBDA(const int i, const int j, const int k) {
-                // go from local to global indices
-                const int ig = i + ldom[0].first() - nghost;
-                const int jg = j + ldom[1].first() - nghost;
-                const int kg = k + ldom[2].first() - nghost;
-
-                // define the physical points (cell-centered)
-                double x = (ig + 0.5) * hx[0] + origin[0];
-                double y = (jg + 0.5) * hx[1] + origin[1];
-                double z = (kg + 0.5) * hx[2] + origin[2];
-
-                view_rho(i, j, k) = source(x, y, z);
-            });
-
-        // assign the exact field with its values
-        typename field::view_type view_exact = exact.getView();
-
-        Kokkos::parallel_for(
-            "Assign exact field", ippl::getRangePolicy(view_exact, nghost),
-            KOKKOS_LAMBDA(const int i, const int j, const int k) {
-                const int ig = i + ldom[0].first() - nghost;
-                const int jg = j + ldom[1].first() - nghost;
-                const int kg = k + ldom[2].first() - nghost;
-
-                double x = (ig + 0.5) * hx[0] + origin[0];
-                double y = (jg + 0.5) * hx[1] + origin[1];
-                double z = (kg + 0.5) * hx[2] + origin[2];
-
-                view_exact(i, j, k) = exact_fct(x, y, z);
-            });
-
-        // parameters for solver
-        ippl::ParameterList params;
-
-        // set FFT parameters
-        params.add("use_heffte_defaults", false);
-        params.add("use_pencils", true);
-        params.add("use_gpu_aware", true);
-        params.add("comm", ippl::a2av);
-        params.add("r2c_direction", 0);
-
-        // choose Hockney algorithm for Open BCs solver
-        params.add("algorithm", Solver_t::HOCKNEY);
-
-        // define an FFTPoissonSolver object
-        Solver_t FFTsolver(rho, params);
-
-        // solve the Poisson equation -> rho contains the solution (phi) now
-        FFTsolver.solve();
-
-        // compute the L1 error
-        rho        = (rho - exact);
-        double err = norm(rho, 1) / norm(exact, 1);
-
-        std::cout << dx << " " << err << std::endl;
->>>>>>> 7f802d8f
     }
     ippl::finalize();
 
